/*
    Copyright (C) 2015  PencilBlue, LLC

    This program is free software: you can redistribute it and/or modify
    it under the terms of the GNU General Public License as published by
    the Free Software Foundation, either version 3 of the License, or
    (at your option) any later version.

    This program is distributed in the hope that it will be useful,
    but WITHOUT ANY WARRANTY; without even the implied warranty of
    MERCHANTABILITY or FITNESS FOR A PARTICULAR PURPOSE.  See the
    GNU General Public License for more details.

    You should have received a copy of the GNU General Public License
    along with this program.  If not, see <http://www.gnu.org/licenses/>.
*/

//dependencies 
var url       = require('url');
var Sanitizer = require('sanitize-html');
var util      = require('../include/util.js');

module.exports = function BaseControllerModule(pb) {
    
    /**
     * The base controller provides functions for the majority of
     * the heavy lifing for a controller. It accepts and provides access to
     * extending controllers for items such as the request, response, session, etc.
     * @class BaseController
     * @constructor
     */
    function BaseController(){};

    //constants
    /**
     * The code for a successful API call
     * @static
     * @property API_SUCCESS
     * @type {Integer}
     */
    BaseController.API_SUCCESS = 0;

    /**
     * The code for a failed API call
     * @static
     * @property API_FAILURE
     * @type {Integer}
     */
    BaseController.API_FAILURE = 1;

    /**
     * The snippet of JS code that will ensure that a form is refilled with values
     * from the post
     * @static
     * @private
     * @property FORM_REFILL_PATTERN
     * @type {String}
     */
    var FORM_REFILL_PATTERN = 'if(typeof refillForm !== "undefined") {' + "\n" +
        '$(document).ready(function(){'+ "\n" +
            'refillForm(%s)});}';

    /**
     * The snippet of HTML that will display an alert box
     * @static
     * @private
     * @property ALERT_PATTERN
     * @type {String}
     */
    var ALERT_PATTERN = '<div class="alert %s error_success">%s<button type="button" class="close" data-dismiss="alert" aria-hidden="true">&times;</button></div>';

    /**
     * Responsible for initializing a controller.  Properties from the
     * RequestHandler are passed down so that the controller has complete access to
     * a variety of request specified properties.  By default the function transfers the options over to instance variables that can be access during rendering.  In addition, the function sets up the template service along with a set of local flags:
     * <ul>
     * <li>locale - The selected locale for the request (NOTE: this may not match the requested language if not supported)</li>
     * <li>error_success - An alert box if one was registered by the controller</li>
     * <li>page_name - The title of the page</li>
     * <li>localization_script - Includes the localization script so that it can be used client side</li>
     * <li>analytics - Inserts the necessary javascript for analytics providers</li>
     * </ul>
     * @method init
     * @param {Object} props The properties needed to initialize the controller
     *  @param {RequestHandler} props.request_handler
     *  @param {Request} props.request The incoming request
     *  @param {Response} props.response The outgoing response
     *  @param {Object} props.session The session object
     *  @param {Localization} props.localization_service The localization service instance for the request
     *  @param {Object} props.path_vars The path variables associated with the URL for the request
     *  @param {Object} props.query The query string variables associated with the URL for the request
     *  @param {Function} cb A callback that takes a single optional argument: cb(Error)
     */
    BaseController.prototype.init = function(props, cb) {
        this.reqHandler          = props.request_handler;
        this.req                 = props.request;
        this.res                 = props.response;
        this.session             = props.session;
        this.body                = props.body;
        this.localizationService = props.localization_service;
        this.ls                  = this.localizationService;
        this.pathVars            = props.path_vars;
        this.query               = props.query;
        this.pageName            = '';
        this.site                = props.site;

<<<<<<< HEAD
        var self = this;
        this.templateService     = this.getTemplateService();
=======
        var self   = this;
        var tsOpts = {
            ls: this.localizationService,
            activeTheme: props.activeTheme
        };
        this.templateService = new pb.TemplateService(tsOpts);
>>>>>>> bdb654b1
        this.templateService.registerLocal('locale', this.ls.language);
        this.templateService.registerLocal('error_success', function(flag, cb) {
            self.displayErrorOrSuccessCallback(flag, cb);
        });
        this.templateService.registerLocal('page_name', function(flag, cb) {
            cb(null, self.getPageName());
        });
        this.templateService.registerLocal('localization_script', function(flag, cb) {
            self.requiresClientLocalizationCallback(flag, cb);
        });
        this.templateService.registerLocal('analytics', function(flag, cb) {
            pb.AnalyticsManager.onPageRender(self.req, self.session, self.ls, cb);
        });
        this.templateService.registerLocal('wysiwyg', function(flag, cb) {
            var wysiwygId = util.uniqueId();

            self.templateService.registerLocal('wys_id', wysiwygId);
            self.templateService.load('admin/elements/wysiwyg', function(err, data) {
                cb(err, new pb.TemplateValue(data, false));
            });
        });
        this.ts = this.templateService;
        
        /**
         *
         * @property activeTheme
         * @type {String}
         */
        this.activeTheme = props.activeTheme;
        
        //build out a base service context that can be cloned and passed to any 
        //service objects
        this.context = {
            req: this.req,
            session: this.session,
            ls: this.ls,
            ts: this.ts,
<<<<<<< HEAD
            site: this.site
=======
            activeTheme: this.activeTheme
>>>>>>> bdb654b1
        };

        cb();
    };
    
    /**
     * Retrieves a context object that contains the necessary information for 
     * service prototypes
     * @method getServiceContext
     * @return {Object}
     */
    BaseController.prototype.getServiceContext = function(){
        return util.merge(this.context, {});
    };

    /**
     *
     * @method requiresClientLocalization
     * @return {Boolean}
     */
    BaseController.prototype.requiresClientLocalization = function() {
        return true;
    };

    /**
     * @method getTemplateService
     * @return {Object} TemplateService
     */
    BaseController.prototype.getTemplateService = function() {
        return new pb.TemplateService(this.localizationService, this.site);
    };

    /**
     *
     * @method requiresClientLocalizationCallback
     * @param {String} flag
     * @param {Function} cb
     */
    BaseController.prototype.requiresClientLocalizationCallback = function(flag, cb) {
        var val = '';
        if (this.requiresClientLocalization()) {
            val = pb.ClientJs.includeJS('/api/localization/script');
        }
        cb(null, new pb.TemplateValue(val, false));
    };

    /**
     *
     * @method formError
     * @param {String} message The error message to be displayed
     * @param {String} redirectLocation
     * @param {Function} cb
     */
    BaseController.prototype.formError = function(message, redirectLocation, cb) {

        this.session.error = message;
        cb(pb.RequestHandler.generateRedirect(pb.config.siteRoot + redirectLocation));
    };

    /**
     *
     * @method displayErrorOrSuccessCallback
     * @param {String} flag
     * @param {Function} cb
     */
    BaseController.prototype.displayErrorOrSuccessCallback = function(flag, cb) {
        if(this.session['error']) {
            var error = this.session['error'];
            delete this.session['error'];
            cb(null, new pb.TemplateValue(util.format(ALERT_PATTERN, 'alert-danger', this.localizationService.get(error)), false));
        }
        else if(this.session['success']) {
            var success = this.session['success'];
            delete this.session['success'];
            cb(null, new pb.TemplateValue(util.format(ALERT_PATTERN, 'alert-success', this.localizationService.get(success)), false));
        }
        else {
            cb(null, '');
        }
    };

    /**
     * Provides a page title.  This is picked up by the template engine when the
     * ^page_name^ key is found in a template.
     * @method getPageName
     * @return {String} The page title
     */
    BaseController.prototype.getPageName = function() {
        return this.pageName;
    };

    /**
     * Sets the page title
     * @method setPageName
     * @param {String} pageName The desired page title
     */
    BaseController.prototype.setPageName = function(pageName) {
        this.pageName = pageName;
    };

    /**
     *
     * @method getPostParams
     * @param {Function} cb
     */
    BaseController.prototype.getPostParams = function(cb) {
        this.getPostData(function(err, raw){
            if (util.isError(err)) {
                cb(err, null);
                return;
            }

            var postParams = url.parse('?' + raw, true).query;
            cb(null, postParams);
        });
    };

    /**
     * Parses the incoming payload of a request as JSON formatted data.
     * @method getJSONPostParams
     * @param {Function} cb
     */
    BaseController.prototype.getJSONPostParams = function(cb) {
        this.getPostData(function(err, raw){
            if (util.isError(err)) {
                cb(err, null);
                return;
            }

            var error      = null;
            var postParams = null;
            try {
                postParams = JSON.parse(raw);
            }
            catch(err) {
                error = err;
            }
            cb(error, postParams);
        });
    };

    /**
     *
     * @method getPostData
     * @param {Function} cb
     */
    BaseController.prototype.getPostData = function(cb) {
        var body = '';
        this.req.on('data', function (data) {
            body += data;
            // 1e6 === 1 * Math.pow(10, 6) === 1 * 1000000 ~~~ 1MB
            if (body.length > 1e6) {
                // FLOOD ATTACK OR FAULTY CLIENT, NUKE REQUEST
                cb(new PBError("POST limit reached! Maximum of 1MB.", 400), null);
            }
        });
        this.req.on('end', function () {
            cb(null, body);
        });
    };

    /**
     *
     * @method hasRequiredParams
     * @param {Object} queryObject
     * @param {Array} requiredParameters
     */
    BaseController.prototype.hasRequiredParams = function(queryObject, requiredParameters) {

        for (var i = 0; i < requiredParameters.length; i++) {

            if (typeof queryObject[requiredParameters[i]] === 'undefined') {
                return this.localizationService.get('FORM_INCOMPLETE');
            }
            else if (queryObject[requiredParameters[i]].length == 0) {
                return this.localizationService.get('FORM_INCOMPLETE');
            }
        }

        if(queryObject['password'] && queryObject['confirm_password']) {
            if(queryObject['password'] != queryObject['confirm_password']) {
                return this.localizationService.get('PASSWORD_MISMATCH');
            }
        }

        return null;
    };

    /**
     *
     * @method setFormFieldValues
     * @param {Object} post
     */
    BaseController.prototype.setFormFieldValues = function(post) {
        this.session.fieldValues = post;
        return this.session;
    };

    /**
     *
     * @method checkForFormRefill
     * @param {String} result
     * @param {Function} cb
     */
    BaseController.prototype.checkForFormRefill = function(result, cb) {
        if(this.session.fieldValues) {
            var content    = util.format(FORM_REFILL_PATTERN, JSON.stringify(this.session.fieldValues));
            var formScript = pb.ClientJs.getJSTag(content);
            result         = result.concat(formScript);

            delete this.session.fieldValues;
        }

        cb(result);
    };

    /**
     * Sanitizes an object.  This function is handy for incoming post objects.  It
     * iterates over each field.  If the field is a string value it will be
     * sanitized based on the default sanitization rules
     * (BaseController.getDefaultSanitizationRules) or those provided by the call
     * to BaseController.getSanitizationRules.
     * @method sanitizeObject
     * @param {Object}
     */
    BaseController.prototype.sanitizeObject = function(obj) {
        if (!util.isObject(obj)) {
            return;
        }

        var rules = this.getSanitizationRules();
        for(var prop in obj) {
            if (util.isString(obj[prop])) {

                var config = rules[prop];
                obj[prop] = BaseController.sanitize(obj[prop], config);
            }
        }
    };

    /**
     *
     * @method getSanitizationRules
     */
    BaseController.prototype.getSanitizationRules = function() {
        return {};
    };

    /**
     * The sanitization rules that apply to Pages and Articles
     * @deprecated Since 0.4.1
     * @static
     * @method getContentSanitizationRules
     */
    BaseController.getContentSanitizationRules = function() {
        return pb.BaseObjectService.getContentSanitizationRules();
    };

    /**
     * @deprecated Since 0.4.1
     * @static
     * @method getDefaultSanitizationRules
     */
    BaseController.getDefaultSanitizationRules = function() {
        return pb.BaseObjectService.getDefaultSanitizationRules();
    };

    /**
     *
     * @deprecated Since 0.4.1
     * @static
     * @method sanitize
     * @param {String} value
     * @param {Object} [config]
     */
    BaseController.sanitize = function(value, config) {
        return pb.BaseObjectService.sanitize(value, config);
    };

    /**
     * Redirects a request to a different location
     * @method redirect
     * @param {String} location
     * @param {Function} cb
     */
    BaseController.prototype.redirect = function(location, cb){
        cb(pb.RequestHandler.generateRedirect(location));
    };

    /**
     * Generates an generic API response object
     * @static
     * @method apiResponse
     * @return {String} JSON
     */
    BaseController.apiResponse = function(cd, msg, dta) {
        if(typeof msg === 'undefined') {
            switch(cd) {
                case BaseController.FAILURE:
                    msg = 'FAILURE';
                    break;
                case BaseController.SUCCESS:
                    msg = 'SUCCESS';
                    break;
                default:
                    msg = '';
                    break;
            }
        }
        if(typeof dta === 'undefined') {
            dta = null;
        }
        var response = {code: cd, message: msg, data: dta};
        return JSON.stringify(response);
    };
    return BaseController;
};<|MERGE_RESOLUTION|>--- conflicted
+++ resolved
@@ -92,6 +92,7 @@
      *  @param {Function} cb A callback that takes a single optional argument: cb(Error)
      */
     BaseController.prototype.init = function(props, cb) {
+        var self = this;
         this.reqHandler          = props.request_handler;
         this.req                 = props.request;
         this.res                 = props.response;
@@ -104,17 +105,13 @@
         this.pageName            = '';
         this.site                = props.site;
 
-<<<<<<< HEAD
-        var self = this;
-        this.templateService     = this.getTemplateService();
-=======
-        var self   = this;
         var tsOpts = {
             ls: this.localizationService,
-            activeTheme: props.activeTheme
+            activeTheme: props.activeTheme,
+            site: this.site
         };
-        this.templateService = new pb.TemplateService(tsOpts);
->>>>>>> bdb654b1
+
+        this.templateService     = this.getTemplateService(tsOpts);
         this.templateService.registerLocal('locale', this.ls.language);
         this.templateService.registerLocal('error_success', function(flag, cb) {
             self.displayErrorOrSuccessCallback(flag, cb);
@@ -152,11 +149,8 @@
             session: this.session,
             ls: this.ls,
             ts: this.ts,
-<<<<<<< HEAD
-            site: this.site
-=======
+            site: this.site,
             activeTheme: this.activeTheme
->>>>>>> bdb654b1
         };
 
         cb();
@@ -183,10 +177,11 @@
 
     /**
      * @method getTemplateService
+     * @param {Object} options for TemplateService
      * @return {Object} TemplateService
      */
-    BaseController.prototype.getTemplateService = function() {
-        return new pb.TemplateService(this.localizationService, this.site);
+    BaseController.prototype.getTemplateService = function(tsOps) {
+        return new pb.TemplateService(tsOps);
     };
 
     /**
