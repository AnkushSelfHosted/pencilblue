--- conflicted
+++ resolved
@@ -15,11 +15,7 @@
     {
         if(!userIsAuthorized(session, {logged_in: true, admin_level: ACCESS_WRITER}))
         {
-<<<<<<< HEAD
-            output({redirect: pb.config.siteRoot});
-=======
             formError(request, session, '^loc_INSUFFICIENT_CREDENTIALS^', '/admin/content/media', output);
->>>>>>> 7e0174c2
             return;
         }
         
