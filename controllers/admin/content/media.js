/*

    Media administration page
    
    @author Blake Callens <blake.callens@gmail.com>
    @copyright PencilBlue 2013, All rights reserved

*/

this.init = function(request, output)
{
    var result = '';
    
    getSession(request, function(session)
    {
        if(!userIsAuthorized(session, {logged_in: true, admin_level: ACCESS_WRITER}))
        {
            output({redirect: pb.config.siteRoot});
            return;
        }
    
        initLocalization(request, session, function(data)
        {
            getHTMLTemplate('admin/head', 'Media', null, function(data)
            {
                result = result.concat(data);
                getAdminNavigation(session, ['content', 'media'], function(data)
                {
                    result = result.split('^admin_nav^').join(data);
                
                    var pillNavOptions = 
                    {
<<<<<<< HEAD
                        result = result.concat(data);
                        if(session.section == 'media')
                        {
                            result = result.concat(getJSTag('loadAdminContent("' + pb.config.siteRoot + '/admin/content/", "media", "' + session.subsection + '")'));
                        }
                        else
                        {
                            result = result.concat(getJSTag('loadAdminContent("' + pb.config.siteRoot + '/admin/content/", "media", "manage_media")'));
                        }
                        
                        output({cookie: getSessionCookie(session), content: localize(['admin', 'media'], result)});
=======
                        name: 'media',
                        children: 
                        [
                            {
                                name: 'manage_media',
                                title: '^loc_MANAGE_MEDIA^',
                                icon: 'list-alt',
                                folder: '/admin/content/'
                            },
                            {
                                name: 'add_media',
                                title: '^loc_ADD_MEDIA^',
                                icon: 'plus',
                                folder: '/admin/content/'
                            }
                        ]
                    };
                    
                    getPillNavContainer(pillNavOptions, function(pillNav)
                    {
                        result = result.concat(pillNav);
                        getHTMLTemplate('admin/footer', null, null, function(data)
                        {
                            result = result.concat(data);
                            if(session.section == 'media')
                            {
                                result = result.concat(getJSTag('loadAdminContent("' + SITE_ROOT + '/admin/content/", "media", "' + session.subsection + '")'));
                            }
                            else
                            {
                                result = result.concat(getJSTag('loadAdminContent("' + SITE_ROOT + '/admin/content/", "media", "manage_media")'));
                            }
                            
                            output({cookie: getSessionCookie(session), content: localize(['admin', 'media'], result)});
                        });
>>>>>>> 7e0174c2
                    });
                });
            });
        });
    });
}<|MERGE_RESOLUTION|>--- conflicted
+++ resolved
@@ -30,19 +30,6 @@
                 
                     var pillNavOptions = 
                     {
-<<<<<<< HEAD
-                        result = result.concat(data);
-                        if(session.section == 'media')
-                        {
-                            result = result.concat(getJSTag('loadAdminContent("' + pb.config.siteRoot + '/admin/content/", "media", "' + session.subsection + '")'));
-                        }
-                        else
-                        {
-                            result = result.concat(getJSTag('loadAdminContent("' + pb.config.siteRoot + '/admin/content/", "media", "manage_media")'));
-                        }
-                        
-                        output({cookie: getSessionCookie(session), content: localize(['admin', 'media'], result)});
-=======
                         name: 'media',
                         children: 
                         [
@@ -69,16 +56,15 @@
                             result = result.concat(data);
                             if(session.section == 'media')
                             {
-                                result = result.concat(getJSTag('loadAdminContent("' + SITE_ROOT + '/admin/content/", "media", "' + session.subsection + '")'));
+                                result = result.concat(getJSTag('loadAdminContent("' + pb.config.siteRoot + '/admin/content/", "media", "' + session.subsection + '")'));
                             }
                             else
                             {
-                                result = result.concat(getJSTag('loadAdminContent("' + SITE_ROOT + '/admin/content/", "media", "manage_media")'));
+                                result = result.concat(getJSTag('loadAdminContent("' + pb.config.siteRoot + '/admin/content/", "media", "manage_media")'));
                             }
                             
                             output({cookie: getSessionCookie(session), content: localize(['admin', 'media'], result)});
                         });
->>>>>>> 7e0174c2
                     });
                 });
             });
