--- conflicted
+++ resolved
@@ -23,32 +23,18 @@
                 
                     getHTMLTemplate('admin/plugins/themes', null, null, function(data)
                     {
-<<<<<<< HEAD
-                        result = result.split('^themes^').join(themesList);
-                        
-                        if(session.section == 'themes')
-                        {
-                            result = result.concat(getJSTag('loadThemeSettings("' + pb.config.siteRoot + '", "' + session.subsection + '")'));
-                        }
-                        else if(firstTheme)
-                        {
-                            result = result.concat(getJSTag('loadThemeSettings("' + pb.config.siteRoot + '", "' + firstTheme + '")'));
-                        }
-=======
-                        result = result.concat(data);
->>>>>>> 7e0174c2
-                        
+                        result = result.concat(data);           
                         instance.getThemes(function(themesList, firstTheme)
                         {
                             result = result.split('^themes^').join(themesList);
                             
                             if(session.section == 'themes')
                             {
-                                result = result.concat(getJSTag('loadThemeSettings("' + SITE_ROOT + '", "' + session.subsection + '")'));
+                                result = result.concat(getJSTag('loadThemeSettings("' + pb.config.siteRoot + '", "' + session.subsection + '")'));
                             }
                             else if(firstTheme)
                             {
-                                result = result.concat(getJSTag('loadThemeSettings("' + SITE_ROOT + '", "' + firstTheme + '")'));
+                                result = result.concat(getJSTag('loadThemeSettings("' + pb.config.siteRoot + '", "' + firstTheme + '")'));
                             }
                             
                             getHTMLTemplate('admin/footer', null, null, function(data)
