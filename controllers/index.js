--- conflicted
+++ resolved
@@ -17,7 +17,6 @@
 
 Index.prototype.render = function(cb) {
 	var self = this;
-<<<<<<< HEAD
     
     //determine and execute the proper call
     var section = self.req.pencilblue_section || null;
@@ -40,53 +39,6 @@
                 self.ts.registerLocal('infinite_scroll', function(flag, cb) {
                     if(article || page) {
                         cb(null, '');
-=======
-
-	TopMenu.getTopMenu(self.session, self.localizationService, function(themeSettings, navigation, accountButtons) {
-        TopMenu.getBootstrapNav(navigation, accountButtons, function(navigation, accountButtons) {
-
-            self.ts.registerLocal('page_name', '^index_page_name^');
-        	self.ts.registerLocal('navigation', navigation);
-        	self.ts.registerLocal('account_buttons', accountButtons);
-        	self.ts.load('index', function(err, result) {
-
-                //create callback to be issued by all the find calls
-                var articleCallback = function(err, articles) {
-                	self.processArticles(result, articles, themeSettings, cb);
-                };
-
-                //determine and execute the proper call
-                var section = self.req.pencilblue_section || null;
-                var topic   = self.req.pencilblue_topic   || null;
-                var article = self.req.pencilblue_article || null;
-                var page    = self.req.pencilblue_page    || null;
-
-                if(article || page) {
-                    result = result.split('^infinite_scroll^').join('');
-                }
-                else {
-                    var infiniteScrollScript = pb.js.includeJS('/js/infinite_article_scroll.js');
-                    if(section) {
-                        infiniteScrollScript += pb.js.getJSTag('var infiniteScrollSection = "' + section + '";');
-                    }
-                    else if(topic) {
-                        infiniteScrollScript += pb.js.getJSTag('var infiniteScrollTopic = "' + topic + '";');
-                    }
-
-                    result = result.split('^infinite_scroll^').join(infiniteScrollScript);
-                }
-
-                var service = new ArticleService();
-                if(self.req.pencilblue_preview) {
-                    if(self.req.pencilblue_preview == page || article) {
-                        if(page) {
-                            service.setContentType('page');
-                        }
-                        var where = pb.DAO.getIDWhere(page || article);
-                        where.draft = {$gte: 0};
-                        where.publish_date = {$gte: new Date(0)};
-                        service.find(where, articleCallback);
->>>>>>> 50bfa7aa
                     }
                     else {
                         var infiniteScrollScript = pb.js.includeJS('/js/infinite_article_scroll.js');
@@ -147,7 +99,7 @@
     });
 };
 
-<<<<<<< HEAD
+
 Index.prototype.getTemplate = function(content, cb) {
     
     //check if we should just use whatever default there is.
@@ -206,69 +158,7 @@
     this.ts.setTheme(pieces[0]);
     cb(null, pieces[1]);
 };
-=======
-Index.prototype.getArticlesHTML = function(articles, commentsTemplates, contentSettings, commentingUser, cb) {
-    var self = this;
-    var articleTemplate = '';
-    var bylineTemplate = '';
-
-    self.ts.load('elements/article', function(err, data) {
-        articleTemplate = data;
-        self.ts.load('elements/article/byline', function(err, data) {
-            bylineTemplate = data;
-
-            if(!self.req.pencilblue_page) {
-                if(contentSettings.display_bylines) {
-                    articleTemplate = articleTemplate.split('^byline^').join(bylineTemplate);
-                }
-                else {
-                    articleTemplate = articleTemplate.split('^byline^').join('');
-                }
-            }
-            else {
-                articleTemplate = articleTemplate.split('^byline^').join('');
-            }
-
-            if(!self.req.pencilblue_page && contentSettings.allow_comments) {
-                articleTemplate = articleTemplate.split('^comments^').join(commentsTemplates.commentsContainer);
-            }
-            else {
-                articleTemplate = articleTemplate.split('^comments^').join('');
-            }
-
-            var result = '';
-            for(var i = 0; i < articles.length; i++)
-            {
-                var articleHTML = articleTemplate.split('^article_id^').join(articles[i]._id.toString());
-                articleHTML = articleHTML.split('^article_index^').join(i.toString());
-                articleHTML = articleHTML.split('^article_url^').join(articles[i].url);
-                articleHTML = articleHTML.split('^author_photo^').join(articles[i].author_photo);
-                articleHTML = articleHTML.split('^author_name^').join(articles[i].author_name);
-                articleHTML = articleHTML.split('^author_position^').join(articles[i].author_position);
-
-                articleHTML = articleHTML.split('^article_headline^').join('<a href="' + pb.config.siteRoot + '/article/' + articles[i].url + '">' + articles[i].headline + '</a>');
-
-                articleHTML = articleHTML.split('^article_headline_nolink^').join(articles[i].headline);
-
-                if(articles[i].subheading) {
-                    articleHTML = articleHTML.split('^article_subheading^').join(articles[i].subheading);
-                    articleHTML = articleHTML.split('^article_subheading_display^').join('');
-                }
-                else {
-                    articleHTML = articleHTML.split('^article_subheading^').join('');
-                    articleHTML = articleHTML.split('^article_subheading_display^').join('display: none');
-                }
-
-                if(contentSettings.display_timestamp) {
-                    articleHTML = articleHTML.split('^article_timestamp^').join(articles[i].timestamp);
-                    articleHTML = articleHTML.split('^article_timestamp_display^').join('');
-                }
-                else {
-                    articleHTML = articleHTML.split('^article_timestamp_display^').join('display: none');
-                }
-
-                articleHTML = articleHTML.split('^article_layout^').join(articles[i].layout);
->>>>>>> 50bfa7aa
+
 
 Index.prototype.gatherData = function(cb) {
     var self  = this;
@@ -326,13 +216,14 @@
     else{
         service.find({}, articleCallback);
     }
-}
+};
 
 Index.prototype.renderContent = function(content, contentSettings, themeSettings, index, cb) {
     var self = this;
     var ats  = new pb.TemplateService(this.ls);
     self.ts.reprocess = false;
     ats.registerLocal('article_headline', '<a href="' + pb.UrlService.urlJoin('/article/', content.url) + '">' + content.headline + '</a>');
+    ats.registerLocal('article_headline_nolink', content.headline);
     ats.registerLocal('article_subheading', content.subheading ? content.subheading : '');
     ats.registerLocal('article_subheading_display', content.subheading ? '' : 'display:none;');
     ats.registerLocal('article_id', content._id.toString());
