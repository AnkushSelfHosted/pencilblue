/*
    Copyright (C) 2014  PencilBlue, LLC

    This program is free software: you can redistribute it and/or modify
    it under the terms of the GNU General Public License as published by
    the Free Software Foundation, either version 3 of the License, or
    (at your option) any later version.

    This program is distributed in the hope that it will be useful,
    but WITHOUT ANY WARRANTY; without even the implied warranty of
    MERCHANTABILITY or FITNESS FOR A PARTICULAR PURPOSE.  See the
    GNU General Public License for more details.

    You should have received a copy of the GNU General Public License
    along with this program.  If not, see <http://www.gnu.org/licenses/>.
*/

var formRefillOptions =
[
    {
        id: 'publish_date',
        type: 'datetime'
    },
    {
        id: 'article_layout',
        type: 'layout'
    },
    {
        id: 'article_media',
        type: 'drag_and_drop',
        elementPrefix: 'media_',
        activeContainer: '#active_media'
    },
    {
        id: 'article_sections',
        type: 'drag_and_drop',
        elementPrefix: 'section_',
        activeContainer: '#active_sections'
    },
    {
        id: 'article_topics',
        type: 'drag_and_drop',
        elementPrefix: 'topic_',
        activeContainer: '#active_topics'
    }
];

var autoSaveTimeout;

$(document).ready(function()
{
    $('#edit_article_form').validate(
    {
        rules:
        {
            url:
            {
                minlength: 2,
                required: true
            },
            template:
            {
                required: false
            }
        }
    });

    $('#publish_date').datetimepicker();

    if($('#save_draft_button').position())
    {
        resetAutoSaveTimeout();
    }
});

function resetURLAvailability()
{
    $('#availability_button').attr('class', 'btn btn-default');
    $('#availability_button').html(loc.generic.CHECK);
}

function validateURL()
{
    if($('#url').val().length === 0)
    {
        return;
    }

    if($('#url').val().toLowerCase() === $('#url').attr('data-original-url')) {
        $('#availability_button').attr('class', 'btn btn-success');
        $('#availability_button').html('<i class="fa fa-check"></i>&nbsp;' + loc.generic.AVAILABLE);
        return;
    }

    $.getJSON('/api/url/exists_for?url=' + $('#url').val() + '&type=article', function(response)
    {
        if(response.code === 0)
        {
            if(!response.data)
            {
                $('#availability_button').attr('class', 'btn btn-success');
                $('#availability_button').html('<i class="fa fa-check"></i>&nbsp;' + loc.generic.AVAILABLE);
            }
            else
            {
                $('#availability_button').attr('class', 'btn btn-danger');
                $('#availability_button').html('<i class="fa fa-ban"></i>&nbsp;' + loc.generic.UNAVAILABLE);
            }
        }
    });
}

function setPublishDateToNow()
{
    var date = new Date();
    $('#publish_date').val(getDatetimeText(date));
}

function getDatetimeText(date) {
    return date.toLocaleString();
}

function getExtraZero(dateNumber) {
    if(dateNumber < 10) {
        dateNumber = '0' + dateNumber;
    }
    return dateNumber;
}

function checkForEditArticleSave(draft, cb)
{
    // We need to remove other fieldsets so the form data isn't duplicated
    $('.modal-body fieldset').remove();
    $('fieldset .additions').html('');

    buildSections(function(sectionsCSV)
    {
        if(!$('#article_sections').position())
        {
            $('fieldset .additions').append('<input type="text" id="article_sections" name="article_sections" value="' + sectionsCSV + '"></input>');
        }
        else
        {
            $('#article_sections').val(sectionsCSV);
        }

        buildTopics(function(topicsCSV)
        {
            if(!$('#article_topics').position())
            {
                $('fieldset .additions').append('<input type="text" id="article_topics" name="article_topics" value="' + topicsCSV + '"></input>');
            }
            else
            {
                $('#article_topics').val(topicsCSV);
            }

            buildMedia(function(mediaCSV)
            {
                if(!$('#article_media').position())
                {
                    $('fieldset .additions').append('<input type="text" id="article_media" name="article_media" value="' + mediaCSV + '"></input>');
                }
                else
                {
                    $('#article_media').val(mediaCSV);
                }

<<<<<<< HEAD
                var layout = $('#article_wysiwyg .layout_editable').html();
                if(!$('#article_layout').position()) {
                    $('fieldset .additions').append('<textarea id="article_layout" name="article_layout" style="display: none">' + layout + '</textarea>');
                }
                else {
                    $('#article_layout').val(layout);
                }

                if(!$('#draft').position()) {
                    $('fieldset .additions').append('<input type="number" id="draft" name="draft" value="' + ((draft) ? '1' : '0') + '" style="display: none"></input>');
                }
                else {
                    $('#draft').val((draft) ? '1' : '0');
                }

                var pubDateStr = $('#publish_date').val();
                var pubDateObj = new Date(pubDateStr);
                $('#publish_date').val(pubDateObj);

                if(typeof cb === 'undefined')
                {
                    $('#edit_article_form').submit();
                }
                else
                {
                    asyncEditArticleSave(cb);
                }
=======
                var wysId = $('.wysiwyg').attr('id').split('wysiwyg_').join('');
                getWYSIWYGLayout(wysId, function(layout) {
                    if(!$('#article_layout').position()) {
                        $('fieldset .additions').append('<textarea id="article_layout" name="article_layout" style="display: none">' + layout + '</textarea>');
                    }
                    else {
                        $('#article_layout').val(layout);
                    }

                    if(!$('#draft').position()) {
                        $('fieldset .additions').append('<input type="number" id="draft" name="draft" value="' + ((draft) ? '1' : '0') + '" style="display: none"></input>');
                    }
                    else {
                        $('#draft').val((draft) ? '1' : '0');
                    }

                    var pubDateStr = $('#publish_date').val();
                    var pubDateObj = new Date(pubDateStr);
                    $('#publish_date').val(pubDateObj);

                    if(typeof cb === 'undefined')
                    {
                        $('#edit_article_form').submit();
                    }
                    else
                    {
                        asyncEditArticleSave(cb);
                    }
                });
>>>>>>> 59828ef9
            });
        });
    });
}

function buildSections(output)
{
    var sectionElements = $('#active_sections').find('.section_item');
    sectionElementCount = 0;
    sectionsArray = [];

    if(sectionElements.length == 0)
    {
        output('');
        return;
    }

    sectionElements.each(function()
    {
        sectionsArray.push($(this).attr('id').split('section_').join('').trim());

        sectionElementCount++;
        if(sectionElementCount >= sectionElements.length)
        {
            output(sectionsArray.join(','));
        }
    });
}

function buildTopics(output)
{
    var topicElements = $('#active_topics').find('.topic');
    topicElementCount = 0;
    topicsArray = [];

    if(topicElements.length == 0)
    {
        output('');
        return;
    }

    topicElements.each(function()
    {
        topicsArray.push($(this).attr('id').split('topic_').join('').trim());

        topicElementCount++;
        if(topicElementCount >= topicElements.length)
        {
            output(topicsArray.join(','));
        }
    });
}

function buildMedia(output)
{
    var mediaElements = $('#active_media').find('.media_item');
    mediaElementCount = 0;
    mediaArray = [];

    if(mediaElements.length == 0)
    {
        output('');
        return;
    }

    mediaElements.each(function()
    {
        mediaArray.push($(this).attr('id').split('media_').join('').trim());

        mediaElementCount++;
        if(mediaElementCount >= mediaElements.length)
        {
            output(mediaArray.join(','));
        }
    });
}

function asyncEditArticleSave(cb)
{
    var formData = $('#edit_article_form').serialize();
    $.post('/api/admin/content/articles/save_draft' + document.URL.substr(document.URL.lastIndexOf('/')) , formData, function(data)
    {
        var result = JSON.parse(data);

        if(!result)
        {
            cb(false);
        }
        else if(result.code > 0)
        {
            cb(false);
        }
        else
        {
            $('#draft_time').show().html(getDraftTime());
            resetAutoSaveTimeout();
            cb(true);
        }
    });
}

function resetAutoSaveTimeout()
{
    clearTimeout(autoSaveTimeout);
    autoSaveTimeout = setTimeout('autoSaveDraft()', 60000);
}

function getDraftTime()
{
    var date = new Date();

    var month = date.getMonth() + 1;
    if(month < 10){
        month = '0' + month;
    }
    var day = date.getDate();
    if(day < 10) {
        day = '0' + day;
    }
    var hour = date.getHours();
    if(hour < 10){
        hour = '0' + hour;
    }
    var minutes = date.getMinutes();
    if(minutes < 10){
        minutes = '0' + minutes;
    }
    var seconds = date.getSeconds();
    if(seconds < 10){
        seconds = '0' + seconds;
    }

    return date.getFullYear() + '-' + month + '-' + day + ' ' + hour + ':' + minutes + ':' + seconds;
}

function previewArticle(draft)
{
    $('#preview_button i').attr('class', 'fa fa-spinner fa-spin');

    checkForEditArticleSave(draft, function(success)
    {
        $('#preview_button i').attr('class', 'fa fa-eye');
        window.open('/preview/article' + document.URL.substr(document.URL.lastIndexOf('/')));
    });
}

function autoSaveDraft()
{
    $('#preview_button i').attr('class', 'fa fa-spinner fa-spin');
    $('#save_draft_button_button i').attr('class', 'fa fa-spinner fa-spin');

    checkForEditArticleSave(true, function(success)
    {
        $('#preview_button i').attr('class', 'fa fa-eye');
        $('#save_draft_button_button i').attr('class', 'fa fa-save');
    });
}<|MERGE_RESOLUTION|>--- conflicted
+++ resolved
@@ -166,35 +166,6 @@
                     $('#article_media').val(mediaCSV);
                 }
 
-<<<<<<< HEAD
-                var layout = $('#article_wysiwyg .layout_editable').html();
-                if(!$('#article_layout').position()) {
-                    $('fieldset .additions').append('<textarea id="article_layout" name="article_layout" style="display: none">' + layout + '</textarea>');
-                }
-                else {
-                    $('#article_layout').val(layout);
-                }
-
-                if(!$('#draft').position()) {
-                    $('fieldset .additions').append('<input type="number" id="draft" name="draft" value="' + ((draft) ? '1' : '0') + '" style="display: none"></input>');
-                }
-                else {
-                    $('#draft').val((draft) ? '1' : '0');
-                }
-
-                var pubDateStr = $('#publish_date').val();
-                var pubDateObj = new Date(pubDateStr);
-                $('#publish_date').val(pubDateObj);
-
-                if(typeof cb === 'undefined')
-                {
-                    $('#edit_article_form').submit();
-                }
-                else
-                {
-                    asyncEditArticleSave(cb);
-                }
-=======
                 var wysId = $('.wysiwyg').attr('id').split('wysiwyg_').join('');
                 getWYSIWYGLayout(wysId, function(layout) {
                     if(!$('#article_layout').position()) {
@@ -224,7 +195,6 @@
                         asyncEditArticleSave(cb);
                     }
                 });
->>>>>>> 59828ef9
             });
         });
     });
