--- conflicted
+++ resolved
@@ -35,13 +35,9 @@
     function Index() {}
     util.inherits(Index, pb.BaseController);
 
-    Index.prototype.init = function(props, cb) {
+    Index.prototype.init = function (props, cb) {
         var self = this;
         pb.BaseController.prototype.init.call(self, props, function () {
-<<<<<<< HEAD
-            self.siteQueryService = new pb.SiteQueryService(self.site);
-            cb();
-=======
             var siteService = new pb.SiteService();
             siteService.getByUid(self.site, function(err, site) {
                 if (!site) {
@@ -49,12 +45,10 @@
                 }
                 else {
                     self.siteObj = site;
-                    self.navService = new pb.SectionService(site.uid);
                     self.queryService = new pb.SiteQueryService(site.uid);
                     cb();
                 }
             });
->>>>>>> 3bfa061a
         });
     };
 
@@ -83,13 +77,8 @@
         };
         TopMenu.getTopMenu(self.session, self.ls, options, function(themeSettings, navigation, accountButtons) {
             TopMenu.getBootstrapNav(navigation, accountButtons, function(navigation, accountButtons) {
-<<<<<<< HEAD
-                
-                var pluginService = new PluginService(self.site);
-=======
                 var pluginService = new pb.PluginService(self.site);
 
->>>>>>> 3bfa061a
                 pluginService.getSettings('portfolio', function(err, portfolioSettings) {
                     var homePageKeywords = '';
                     var homePageDescription = '';
@@ -123,7 +112,7 @@
                         var opts = {
                             where: {settings_type: 'home_page'}
                         };
-                        self.siteQueryService.q('portfolio_theme_settings', opts, function(err, settings) {
+                        self.queryService.q('portfolio_theme_settings', opts, function(err, settings) {
                             if (util.isError(err)) {
                                 self.reqHandler.serveError(err);
                             }
