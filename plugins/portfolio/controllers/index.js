--- conflicted
+++ resolved
@@ -35,7 +35,6 @@
     function Index() {}
     util.inherits(Index, pb.BaseController);
 
-<<<<<<< HEAD
     Index.prototype.init = function(props, cb) {
         var self = this;
         pb.BaseController.prototype.init.call(self, props, function () {
@@ -51,15 +50,6 @@
                     cb();
                 }
             });
-=======
-    Index.prototype.init = function (props, cb) {
-        var self = this;
-        pb.BaseController.prototype.init.call(self, props, function () {
-            self.siteUId = pb.SiteService.getCurrentSite(self.site);
-            self.navService = new pb.SectionService(self.pathSiteUId);
-            self.queryService = new pb.SiteQueryService(self.siteUId);
-            cb();
->>>>>>> 6760b9cf
         });
     };
 
@@ -88,12 +78,8 @@
         };
         TopMenu.getTopMenu(self.session, self.ls, options, function(themeSettings, navigation, accountButtons) {
             TopMenu.getBootstrapNav(navigation, accountButtons, function(navigation, accountButtons) {
-<<<<<<< HEAD
                 var pluginService = new pb.PluginService(pb.SiteService.getCurrentSite(self.site));
-=======
-                
-                var pluginService = new pb.PluginService(self.site);
->>>>>>> 6760b9cf
+
                 pluginService.getSettings('portfolio', function(err, portfolioSettings) {
                     var homePageKeywords = '';
                     var homePageDescription = '';
