<script type="text/javascript" src="/js/angular/services/form_validation.js"></script>
<script type="text/javascript">
    angular.module('pencilblueApp', ['inlineMedia', 'topicSelect', 'validation', 'uploadPhoto'])
    .controller('PencilBlueController', function($scope, $rootScope, $sce, $http, $filter, $timeout, $window, validationService) {
        ^angular_objects^
        ^tmp_angular=admin=elements=is_field_valid^

        $scope.urlAvailable = null;
        $scope.page.publish_date = $filter('date')($scope.page.publish_date || new Date(), 'MM-dd-yyyy HH:mm');
        $scope.layout = $sce.trustAsHtml($scope.page.page_layout);
        $scope.page.meta_keywords = $scope.page.meta_keywords ? $scope.page.meta_keywords.join(',') : '';
        $scope.editingObject = $scope.page;
        $scope.variablePrefix = 'page';
        $rootScope.photoValue = $scope.page.hero_image || null;

        $scope.setPublishDateToNow = function() {
            $scope.page.publish_date = $filter('date')(new Date(), 'MM-dd-yyyy HH:mm');;
        };

        $scope.getUrlAvailability = function() {
            $http.get('/api/url/exists_for?url=' + $scope.page.url + '&type=page&' + $scope.siteKey + '=' + $scope.site)
            .success(function(result) {
                $scope.urlAvailable = !result.data;
            })
            .error(function(error, status) {
                $scope.errorMessage = error.message;
            });
        };

        $scope.resetUrlAvailability = function() {
            $scope.urlAvailable = null;
        };

        $scope.savePage = function(draft) {
            $scope.formSubmitted = true;

            if(!validationService.isFormValid($scope.pageForm)) {
                return;
            }

            $scope.page.draft = draft;
            $scope.getPageData(draft, function(pageData) {
                $scope.saving = true;
                if(pageData._id) {
<<<<<<< HEAD
                    $http.post('/actions/admin/'+ $scope.page.site +'/content/pages/' + $scope.page._id, pageData)
=======
                    $http.post('/actions/admin' + $scope.sitePrefix + '/content/pages/' + $scope.page._id, pageData)
>>>>>>> 899a9a07
                    .success(function(result) {
                        $scope.successMessage = result.message;
                        $scope.page.last_modified = result.data.last_modified;
                        $scope.saving = false;
                    })
                    .error(function(error, status) {
                        $scope.errorMessage = error.message;
                        $scope.saving = false;
                    });
                }
                else {
<<<<<<< HEAD
                    $http.post('/actions/admin/'+ $scope.page.site +'/content/pages', pageData)
                    .success(function(result) {
                        $scope.successMessage = result.message;
                        $scope.saving = false;
                        $window.location = '/admin/'+ result.data.site +'/content/pages/' + result.data._id.toString();
=======
                    $http.post('/actions/admin' + $scope.sitePrefix + '/content/pages', pageData)
                    .success(function(result) {
                        $scope.successMessage = result.message;
                        $scope.saving = false;
                        $window.location = '/admin' + $scope.sitePrefix + '/content/pages/' + result.data._id.toString();
>>>>>>> 899a9a07
                    })
                    .error(function(error, status) {
                        $scope.errorMessage = error.message;
                        $scope.saving = false;
                    });
                }
            });
        };

        $scope.savePageDraft = function(cb) {
            if(!$scope.page.draft || !$scope.page._id) {
                return;
            }

            $scope.page.draft = true;
            $scope.getPageData(true, function(pageData) {
                $scope.saving = true;
<<<<<<< HEAD
                $http.post('/actions/admin/'+ $scope.page.site +'/content/pages/' + $scope.page._id, pageData)
=======
                $http.post('/actions/admin' + $scope.sitePrefix + '/content/pages/' + $scope.page._id, pageData)
>>>>>>> 899a9a07
                .success(function(result) {
                    $scope.page.last_modified = result.data.last_modified;
                    $timeout($scope.savePageDraft, 30000);
                    $scope.saving = false;

                    if(typeof cb !== 'undefined') {
                        cb(null);
                    }
                })
                .error(function(error, status) {
                    $scope.errorMessage = error.message;
                    $scope.saving = false;

                    if(typeof cb !== 'undefined') {
                        cb(error.message);
                    }
                });
            });
        };

        $scope.getPageData = function(draft, cb) {
            var pageData = JSON.parse(JSON.stringify($scope.page));
            pageData.publish_date = (new Date($scope.page.publish_date)).getTime();
            pageData.draft = draft ? 1 : 0;
            pageData.hero_image = $rootScope.photoValue;

            var media = [];
            for(var i = 0; i < $scope.page.page_media.length; i++) {
                media.push($scope.page.page_media[i]._id.toString());
            }

            var topics = [];
            for(var i = 0; i < $scope.page.page_topics.length; i++) {
                topics.push($scope.page.page_topics[i]._id.toString());
            }

            var wysId = $('.wysiwyg').attr('id').substring('wysiwg_'.length + 1);
            getWYSIWYGLayout(wysId, function(layout) {
                pageData.page_media = media;
                pageData.page_topics = topics;
                pageData.page_layout = layout;

                cb(pageData);
            });
        };

        $scope.previewPage = function() {
            $scope.savePageDraft(function(error) {
                if(!error) {
                    $window.open('/preview/page/' + $scope.page._id);
                }
            });
        }

        $('#publish_date').datetimepicker({format: 'm-d-Y H:i'});
        $timeout($scope.savePageDraft, 30000);
    })
    ^tmp_angular=admin=elements=url_safe^
</script><|MERGE_RESOLUTION|>--- conflicted
+++ resolved
@@ -42,11 +42,7 @@
             $scope.getPageData(draft, function(pageData) {
                 $scope.saving = true;
                 if(pageData._id) {
-<<<<<<< HEAD
-                    $http.post('/actions/admin/'+ $scope.page.site +'/content/pages/' + $scope.page._id, pageData)
-=======
                     $http.post('/actions/admin' + $scope.sitePrefix + '/content/pages/' + $scope.page._id, pageData)
->>>>>>> 899a9a07
                     .success(function(result) {
                         $scope.successMessage = result.message;
                         $scope.page.last_modified = result.data.last_modified;
@@ -58,19 +54,11 @@
                     });
                 }
                 else {
-<<<<<<< HEAD
-                    $http.post('/actions/admin/'+ $scope.page.site +'/content/pages', pageData)
-                    .success(function(result) {
-                        $scope.successMessage = result.message;
-                        $scope.saving = false;
-                        $window.location = '/admin/'+ result.data.site +'/content/pages/' + result.data._id.toString();
-=======
                     $http.post('/actions/admin' + $scope.sitePrefix + '/content/pages', pageData)
                     .success(function(result) {
                         $scope.successMessage = result.message;
                         $scope.saving = false;
                         $window.location = '/admin' + $scope.sitePrefix + '/content/pages/' + result.data._id.toString();
->>>>>>> 899a9a07
                     })
                     .error(function(error, status) {
                         $scope.errorMessage = error.message;
@@ -88,11 +76,7 @@
             $scope.page.draft = true;
             $scope.getPageData(true, function(pageData) {
                 $scope.saving = true;
-<<<<<<< HEAD
-                $http.post('/actions/admin/'+ $scope.page.site +'/content/pages/' + $scope.page._id, pageData)
-=======
                 $http.post('/actions/admin' + $scope.sitePrefix + '/content/pages/' + $scope.page._id, pageData)
->>>>>>> 899a9a07
                 .success(function(result) {
                     $scope.page.last_modified = result.data.last_modified;
                     $timeout($scope.savePageDraft, 30000);
