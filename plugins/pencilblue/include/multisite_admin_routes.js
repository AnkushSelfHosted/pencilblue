/*
 Copyright (C) 2015  PencilBlue, LLC

 This program is free software: you can redistribute it and/or modify
 it under the terms of the GNU General Public License as published by
 the Free Software Foundation, either version 3 of the License, or
 (at your option) any later version.

 This program is distributed in the hope that it will be useful,
 but WITHOUT ANY WARRANTY; without even the implied warranty of
 MERCHANTABILITY or FITNESS FOR A PARTICULAR PURPOSE.  See the
 GNU General Public License for more details.

 You should have received a copy of the GNU General Public License
 along with this program.  If not, see <http://www.gnu.org/licenses/>.
 */

//dependencies
var path = require('path');

//exports
module.exports = function Routes(pb){
    return [
        {
            method: 'get',
            path: "/admin/:siteid",
            access_level: pb.SecurityService.ACCESS_WRITER,
            auth_required: true,
            controller: path.join(pb.config.docRoot, 'plugins', 'pencilblue', 'controllers', 'admin', 'index.js'),
            content_type: 'text/html'
        },
        // NAVIGATION
        {
            method: 'get',
            path: "/admin/:siteid/content/navigation",
            access_level: pb.SecurityService.ACCESS_EDITOR,
            auth_required: true,
            controller: path.join(pb.config.docRoot, 'plugins', 'pencilblue', 'controllers', 'admin', 'content', 'navigation', 'nav_map.js'),
            content_type: 'text/html'
        },
        {
            method: 'get',
            path: "/admin/:siteid/content/navigation/new",
            access_level: pb.SecurityService.ACCESS_EDITOR,
            auth_required: true,
            controller: path.join(pb.config.docRoot, 'plugins', 'pencilblue', 'controllers', 'admin', 'content', 'navigation', 'nav_item_form.js'),
            content_type: 'text/html'
        },
        {
            method: 'get',
            path: "/admin/:siteid/content/navigation/:id",
            access_level: pb.SecurityService.ACCESS_EDITOR,
            auth_required: true,
            controller: path.join(pb.config.docRoot, 'plugins', 'pencilblue', 'controllers', 'admin', 'content', 'navigation', 'nav_item_form.js'),
            content_type: 'text/html'
        },
        {
            method: 'post',
            path: "/actions/admin/:siteid/content/navigation/map",
            access_level: pb.SecurityService.ACCESS_EDITOR,
            auth_required: true,
            controller: path.join(pb.config.docRoot, 'plugins', 'pencilblue', 'controllers', 'actions', 'admin', 'content', 'navigation', 'nav_map.js'),
            content_type: 'text/html'
        },
        {
            method: 'post',
            path: "/actions/admin/:siteid/content/navigation",
            access_level: pb.SecurityService.ACCESS_EDITOR,
            auth_required: true,
            controller: path.join(pb.config.docRoot, 'plugins', 'pencilblue', 'controllers', 'actions', 'admin', 'content', 'navigation', 'new_nav_item.js'),
            content_type: 'text/html'
        },
        {
            method: 'post',
            path: "/actions/admin/:siteid/content/navigation/:id",
            access_level: pb.SecurityService.ACCESS_EDITOR,
            auth_required: true,
            controller: path.join(pb.config.docRoot, 'plugins', 'pencilblue', 'controllers', 'actions', 'admin', 'content', 'navigation', 'edit_nav_item.js'),
            content_type: 'text/html'
        },
        {
            method: 'delete',
            path: "/actions/admin/:siteid/content/navigation/:id",
            access_level: pb.SecurityService.ACCESS_EDITOR,
            auth_required: true,
            controller: path.join(pb.config.docRoot, 'plugins', 'pencilblue', 'controllers', 'actions', 'admin', 'content', 'navigation', 'delete_nav_item.js'),
            content_type: 'text/html'
        },

        // TOPICS
        {
            method: 'get',
            path: "/admin/:siteid/content/topics",
            access_level: pb.SecurityService.ACCESS_EDITOR,
            auth_required: true,
            controller: path.join(pb.config.docRoot, 'plugins', 'pencilblue', 'controllers', 'admin', 'content', 'topics', 'manage_topics.js'),
            content_type: 'text/html'
        },
        {
            method: 'get',
            path: "/admin/:siteid/content/topics/new",
            access_level: pb.SecurityService.ACCESS_EDITOR,
            auth_required: true,
            controller: path.join(pb.config.docRoot, 'plugins', 'pencilblue', 'controllers', 'admin', 'content', 'topics', 'topic_form.js'),
            content_type: 'text/html'
        },
        {
            method: 'get',
            path: "/admin/:siteid/content/topics/import",
            access_level: pb.SecurityService.ACCESS_EDITOR,
            auth_required: true,
            controller: path.join(pb.config.docRoot, 'plugins', 'pencilblue', 'controllers', 'admin', 'content', 'topics', 'import_topics.js'),
            content_type: 'text/html'
        },
        {
            method: 'get',
            path: "/admin/:siteid/content/topics/:id",
            access_level: pb.SecurityService.ACCESS_EDITOR,
            auth_required: true,
            controller: path.join(pb.config.docRoot, 'plugins', 'pencilblue', 'controllers', 'admin', 'content', 'topics', 'topic_form.js'),
            content_type: 'text/html'
        },
        {
            method: 'post',
            path: "/actions/admin/:siteid/content/topics",
            access_level: pb.SecurityService.ACCESS_EDITOR,
            auth_required: true,
            controller: path.join(pb.config.docRoot, 'plugins', 'pencilblue', 'controllers', 'actions', 'admin', 'content', 'topics', 'new_topic.js'),
            content_type: 'text/html'
        },
        {
            method: 'post',
            path: "/actions/admin/:siteid/content/topics/import",
            access_level: pb.SecurityService.ACCESS_EDITOR,
            auth_required: true,
            controller: path.join(pb.config.docRoot, 'plugins', 'pencilblue', 'controllers', 'actions', 'admin', 'content', 'topics', 'import_topics.js'),
            content_type: 'text/html'
        },
        {
            method: 'post',
            path: "/actions/admin/:siteid/content/topics/:id",
            access_level: pb.SecurityService.ACCESS_EDITOR,
            auth_required: true,
            controller: path.join(pb.config.docRoot, 'plugins', 'pencilblue', 'controllers', 'actions', 'admin', 'content', 'topics', 'edit_topic.js'),
            content_type: 'text/html'
        },
        {
            method: 'delete',
            path: "/actions/admin/:siteid/content/topics/:id",
            access_level: pb.SecurityService.ACCESS_EDITOR,
            auth_required: true,
            controller: path.join(pb.config.docRoot, 'plugins', 'pencilblue', 'controllers', 'actions', 'admin', 'content', 'topics', 'delete_topic.js'),
            content_type: 'text/html'
        },

        // ARTICLES
        {
            method: 'get',
            path: "/admin/:siteid/content/articles",
            access_level: pb.SecurityService.ACCESS_WRITER,
            auth_required: true,
            controller: path.join(pb.config.docRoot, 'plugins', 'pencilblue', 'controllers', 'admin', 'content', 'articles', 'manage_articles.js'),
            content_type: 'text/html'
        },
        {
            method: 'get',
            path: "/admin/:siteid/content/articles/new",
            access_level: pb.SecurityService.ACCESS_WRITER,
            auth_required: true,
            controller: path.join(pb.config.docRoot, 'plugins', 'pencilblue', 'controllers', 'admin', 'content', 'articles', 'article_form.js'),
            content_type: 'text/html'
        },
        {
            method: 'get',
            path: "/admin/:siteid/content/articles/:id",
            access_level: pb.SecurityService.ACCESS_WRITER,
            auth_required: true,
            controller: path.join(pb.config.docRoot, 'plugins', 'pencilblue', 'controllers', 'admin', 'content', 'articles', 'article_form.js'),
            content_type: 'text/html'
        },
        {
            method: 'post',
            path: "/actions/admin/:siteid/content/articles",
            access_level: pb.SecurityService.ACCESS_WRITER,
            auth_required: true,
            controller: path.join(pb.config.docRoot, 'plugins', 'pencilblue', 'controllers', 'actions', 'admin', 'content', 'articles', 'new_article.js'),
            content_type: 'text/html'
        },
        {
            method: 'post',
            path: "/actions/admin/:siteid/content/articles/:id",
            access_level: pb.SecurityService.ACCESS_WRITER,
            auth_required: true,
            controller: path.join(pb.config.docRoot, 'plugins', 'pencilblue', 'controllers', 'actions', 'admin', 'content', 'articles', 'edit_article.js'),
            content_type: 'text/html'
        },
        {
            method: 'delete',
            path: "/actions/admin/:siteid/content/articles/:id",
            access_level: pb.SecurityService.ACCESS_EDITOR,
            auth_required: true,
            controller: path.join(pb.config.docRoot, 'plugins', 'pencilblue', 'controllers', 'actions', 'admin', 'content', 'articles', 'delete_article.js'),
        },

        // PAGES
        {
            method: 'get',
            path: "/admin/:siteid/content/pages",
            access_level: pb.SecurityService.ACCESS_EDITOR,
            auth_required: true,
            controller: path.join(pb.config.docRoot, 'plugins', 'pencilblue', 'controllers', 'admin', 'content', 'pages', 'manage_pages.js'),
            content_type: 'text/html'
        },
        {
            method: 'get',
            path: "/admin/:siteid/content/pages/new",
            access_level: pb.SecurityService.ACCESS_EDITOR,
            auth_required: true,
            controller: path.join(pb.config.docRoot, 'plugins', 'pencilblue', 'controllers', 'admin', 'content', 'pages', 'page_form.js'),
            content_type: 'text/html'
        },
        {
            method: 'get',
            path: "/admin/:siteid/content/pages/:id",
            access_level: pb.SecurityService.ACCESS_EDITOR,
            auth_required: true,
            controller: path.join(pb.config.docRoot, 'plugins', 'pencilblue', 'controllers', 'admin', 'content', 'pages', 'page_form.js'),
            content_type: 'text/html'
        },
        {
            method: 'post',
            path: "/actions/admin/:siteid/content/pages",
            access_level: pb.SecurityService.ACCESS_EDITOR,
            auth_required: true,
            controller: path.join(pb.config.docRoot, 'plugins', 'pencilblue', 'controllers', 'actions', 'admin', 'content', 'pages', 'new_page.js'),
            content_type: 'text/html'
        },
        {
            method: 'post',
            path: "/actions/admin/:siteid/content/pages/:id",
            access_level: pb.SecurityService.ACCESS_EDITOR,
            auth_required: true,
            controller: path.join(pb.config.docRoot, 'plugins', 'pencilblue', 'controllers', 'actions', 'admin', 'content', 'pages', 'edit_page.js'),
            content_type: 'text/html'
        },
        {
            method: 'delete',
            path: "/actions/admin/:siteid/content/pages/:id",
            access_level: pb.SecurityService.ACCESS_EDITOR,
            auth_required: true,
            controller: path.join(pb.config.docRoot, 'plugins', 'pencilblue', 'controllers', 'actions', 'admin', 'content', 'pages', 'delete_page.js'),
            content_type: 'text/html'
        },

        // MEDIA
        {
            method: 'get',
            path: "/admin/:siteid/content/media",
            access_level: pb.SecurityService.ACCESS_WRITER,
            auth_required: true,
            controller: path.join(pb.config.docRoot, 'plugins', 'pencilblue', 'controllers', 'admin', 'content', 'media', 'manage_media.js'),
            content_type: 'text/html'
        },
        {
            method: 'get',
            path: "/admin/:siteid/content/media/new",
            access_level: pb.SecurityService.ACCESS_WRITER,
            auth_required: true,
            controller: path.join(pb.config.docRoot, 'plugins', 'pencilblue', 'controllers', 'admin', 'content', 'media', 'media_form.js'),
            content_type: 'text/html'
        },
        {
            method: 'get',
            path: "/admin/:siteid/content/media/:id",
            access_level: pb.SecurityService.ACCESS_WRITER,
            auth_required: true,
            controller: path.join(pb.config.docRoot, 'plugins', 'pencilblue', 'controllers', 'admin', 'content', 'media', 'media_form.js'),
            content_type: 'text/html'
        },
        {
            method: 'post',
            path: "/actions/admin/:siteid/content/media",
            access_level: pb.SecurityService.ACCESS_WRITER,
            auth_required: true,
            controller: path.join(pb.config.docRoot, 'plugins', 'pencilblue', 'controllers', 'actions', 'admin', 'content', 'media', 'new_media.js'),
            content_type: 'text/html'
        },
        {
            method: 'post',
            path: "/actions/admin/:siteid/content/media/:id",
            access_level: pb.SecurityService.ACCESS_WRITER,
            auth_required: true,
            controller: path.join(pb.config.docRoot, 'plugins', 'pencilblue', 'controllers', 'actions', 'admin', 'content', 'media', 'edit_media.js'),
            content_type: 'text/html'
        },
        {
            method: 'delete',
            path: "/actions/admin/:siteid/content/media/:id",
            access_level: pb.SecurityService.ACCESS_WRITER,
            auth_required: true,
            controller: path.join(pb.config.docRoot, 'plugins', 'pencilblue', 'controllers', 'actions', 'admin', 'content', 'media', 'delete_media.js'),
            content_type: 'text/html'
        },
        {
            method: 'post',
            path: "/api/admin/:siteid/content/media/upload_media",
            access_level: pb.SecurityService.ACCESS_WRITER,
            auth_required: true,
            controller: path.join(pb.config.docRoot, 'plugins', 'pencilblue', 'controllers', 'api', 'admin', 'content', 'media', 'upload_media.js'),
            content_type: 'text/html'
        },
        {
            method: 'get',
            path: "/api/admin/:siteid/content/media/get_link",
            access_level: pb.SecurityService.ACCESS_WRITER,
            auth_required: true,
            controller: path.join(pb.config.docRoot, 'plugins', 'pencilblue', 'controllers', 'api', 'admin', 'content', 'media', 'get_link.js'),
            content_type: 'application/json'
        },
        {
            method: 'get',
            path: "/api/admin/:siteid/content/media/get_preview",
            access_level: pb.SecurityService.ACCESS_WRITER,
            auth_required: true,
            controller: path.join(pb.config.docRoot, 'plugins', 'pencilblue', 'controllers', 'api', 'admin', 'content', 'media', 'get_preview.js'),
            content_type: 'application/json'
        },

        // COMMENTS
        {
            method: 'get',
            path: "/admin/:siteid/content/comments",
            auth_required: true,
            access_level: pb.SecurityService.ACCESS_EDITOR,
            controller: path.join(pb.config.docRoot, 'plugins', 'pencilblue', 'controllers', 'admin', 'content', 'comments', 'manage_comments.js'),
            content_type: 'text/html'
        },
        {
            method: 'delete',
            path: "/actions/admin/:siteid/content/comments/:id",
            access_level: pb.SecurityService.ACCESS_EDITOR,
            auth_required: true,
            controller: path.join(pb.config.docRoot, 'plugins', 'pencilblue', 'controllers', 'actions', 'admin', 'content', 'comments', 'delete_comment.js'),
            content_type: 'text/html'
        },

        // CUSTOM OBJECT TYPES
        {
            method: 'get',
            path: "/admin/:siteid/content/objects/types",
            access_level: pb.SecurityService.ACCESS_EDITOR,
            auth_required: true,
            controller: path.join(pb.config.docRoot, 'plugins', 'pencilblue', 'controllers', 'admin', 'content', 'objects', 'types', 'manage_types.js'),
            content_type: 'text/html'
        },
        {
            method: 'get',
            path: "/admin/:siteid/content/objects/types/new",
            access_level: pb.SecurityService.ACCESS_EDITOR,
            auth_required: true,
            controller: path.join(pb.config.docRoot, 'plugins', 'pencilblue', 'controllers', 'admin', 'content', 'objects', 'types', 'type_form.js'),
            content_type: 'text/html'
        },
        {
            method: 'get',
            path: "/admin/:siteid/content/objects/types/:id",
            access_level: pb.SecurityService.ACCESS_EDITOR,
            auth_required: true,
            controller: path.join(pb.config.docRoot, 'plugins', 'pencilblue', 'controllers', 'admin', 'content', 'objects', 'types', 'type_form.js'),
            content_type: 'text/html'
        },
        {
            method: 'get',
            path: "/api/admin/:siteid/content/objects/types/available",
            access_level: pb.SecurityService.ACCESS_EDITOR,
            auth_required: true,
            controller: path.join(pb.config.docRoot, 'plugins', 'pencilblue', 'controllers', 'api', 'admin', 'content', 'objects', 'types', 'available.js'),
            content_type: 'text/html'
        },
        {
            method: 'post',
            path: "/actions/admin/:siteid/content/objects/types",
            access_level: pb.SecurityService.ACCESS_EDITOR,
            controller: path.join(pb.config.docRoot, 'plugins', 'pencilblue', 'controllers', 'actions', 'admin', 'content', 'objects', 'types', 'new_type.js'),
            content_type: 'text/html',
            request_body: ['application/json']
        },
        {
            method: 'post',
            path: "/actions/admin/:siteid/content/objects/types/:id",
            access_level: pb.SecurityService.ACCESS_EDITOR,
            auth_required: true,
            controller: path.join(pb.config.docRoot, 'plugins', 'pencilblue', 'controllers', 'actions', 'admin', 'content', 'objects', 'types', 'edit_type.js'),
            content_type: 'text/html',
            request_body: ['application/json']
        },
        {
            method: 'delete',
            path: "/actions/admin/:siteid/content/objects/types/:id",
            access_level: pb.SecurityService.ACCESS_EDITOR,
            auth_required: true,
            controller: path.join(pb.config.docRoot, 'plugins', 'pencilblue', 'controllers', 'actions', 'admin', 'content', 'objects', 'types', 'delete_type.js'),
            content_type: 'text/html'
        },

        // CUSTOM OBJECTS
        {
            path: "/admin/:siteid/content/objects/:type_id",
            access_level: pb.SecurityService.ACCESS_EDITOR,
            auth_required: true,
            controller: path.join(pb.config.docRoot, 'plugins', 'pencilblue', 'controllers', 'admin', 'content', 'objects', 'manage_objects.js'),
            content_type: 'text/html'
        },
        {
            path: "/admin/:siteid/content/objects/:type_id/sort",
            access_level: pb.SecurityService.ACCESS_EDITOR,
            auth_required: true,
            controller: path.join(pb.config.docRoot, 'plugins', 'pencilblue', 'controllers', 'admin', 'content', 'objects', 'sort_objects.js'),
            content_type: 'text/html'
        },
        {
            method: 'get',
            path: "/admin/:siteid/content/objects/:type_id/new",
            access_level: pb.SecurityService.ACCESS_EDITOR,
            auth_required: true,
            controller: path.join(pb.config.docRoot, 'plugins', 'pencilblue', 'controllers', 'admin', 'content', 'objects', 'object_form.js'),
            content_type: 'text/html'
        },
        {
            method: 'get',
            path: "/admin/:siteid/content/objects/:type_id/:id",
            access_level: pb.SecurityService.ACCESS_EDITOR,
            auth_required: true,
            controller: path.join(pb.config.docRoot, 'plugins', 'pencilblue', 'controllers', 'admin', 'content', 'objects', 'object_form.js'),
            content_type: 'text/html'
        },
        {
            method: 'post',
            path: "/actions/admin/:siteid/content/objects/:type_id/sort",
            access_level: pb.SecurityService.ACCESS_EDITOR,
            auth_required: true,
            controller: path.join(pb.config.docRoot, 'plugins', 'pencilblue', 'controllers', 'actions', 'admin', 'content', 'objects', 'sort_objects.js'),
            content_type: 'text/html',
            request_body: ['application/json']
        },
        {
            method: 'post',
            path: "/actions/admin/:siteid/content/objects/:type_id",
            access_level: pb.SecurityService.ACCESS_EDITOR,
            auth_required: true,
            controller: path.join(pb.config.docRoot, 'plugins', 'pencilblue', 'controllers', 'actions', 'admin', 'content', 'objects', 'new_object.js'),
            content_type: 'text/html',
            request_body: ['application/json']
        },
        {
            method: 'post',
            path: "/actions/admin/:siteid/content/objects/:type_id/:id",
            access_level: pb.SecurityService.ACCESS_EDITOR,
            auth_required: true,
            controller: path.join(pb.config.docRoot, 'plugins', 'pencilblue', 'controllers', 'actions', 'admin', 'content', 'objects', 'edit_object.js'),
            content_type: 'text/html',
            request_body: ['application/json']
        },
        {
            method: 'delete',
            path: "/actions/admin/:siteid/content/objects/:id",
            access_level: pb.SecurityService.ACCESS_EDITOR,
            auth_required: true,
            controller: path.join(pb.config.docRoot, 'plugins', 'pencilblue', 'controllers', 'actions', 'admin', 'content', 'objects', 'delete_object.js'),
            content_type: 'text/html'
        },

        // PLUGINS
        {
            method: 'get',
            path: "/admin/:siteid/plugins",
            auth_required: true,
            access_level: pb.SecurityService.ACCESS_ADMINISTRATOR,
            controller: path.join(pb.config.docRoot, 'plugins', 'pencilblue', 'controllers', 'admin', 'plugins', 'manage_plugins.js'),
            content_type: 'text/html'
        },
        {
            method: 'get',
            path: "/admin/:siteid/plugins/:id",
            auth_required: true,
            access_level: pb.SecurityService.ACCESS_ADMINISTRATOR,
            controller: path.join(pb.config.docRoot, 'plugins', 'pencilblue', 'controllers', 'admin', 'plugins', 'plugin_details.js'),
            content_type: 'text/html'
        },
        {
            method: 'get',
            path: "/admin/:siteid/plugins/:id/settings",
            handler: 'get',
            auth_required: true,
            access_level: pb.SecurityService.ACCESS_ADMINISTRATOR,
            controller: path.join(pb.config.docRoot, 'plugins', 'pencilblue', 'controllers', 'admin', 'plugins', 'plugin_settings.js'),
            content_type: 'text/html'
        },
        {
            method: 'post',
            path: "/admin/:siteid/plugins/:id/settings",
            handler: 'post',
            auth_required: true,
            access_level: pb.SecurityService.ACCESS_ADMINISTRATOR,
            controller: path.join(pb.config.docRoot, 'plugins', 'pencilblue', 'controllers', 'admin', 'plugins', 'plugin_settings.js'),
            content_type: 'application/json',
            request_body: ['application/json']
        },
        {
            method: 'post',
            path: "/api/:siteid/plugins/:action/:id/",
            auth_required: true,
            access_level: pb.SecurityService.ACCESS_ADMINISTRATOR,
            controller: path.join(pb.config.docRoot, 'plugins', 'pencilblue', 'controllers', 'api', 'plugins', 'plugin_api.js'),
            content_type: 'application/json'
        },

        // THEMES
        {
            method: 'get',
            path: "/admin/:siteid/themes",
            auth_required: true,
            access_level: pb.SecurityService.ACCESS_ADMINISTRATOR,
            controller: path.join(pb.config.docRoot, 'plugins', 'pencilblue', 'controllers', 'admin', 'themes', 'manage_themes.js'),
            content_type: 'text/html'
        },
        {
            method: 'get',
            path: "/admin/:siteid/themes/:id/settings",
            handler: 'get',
            auth_required: true,
            access_level: pb.SecurityService.ACCESS_ADMINISTRATOR,
            controller: path.join(pb.config.docRoot, 'plugins', 'pencilblue', 'controllers', 'admin', 'themes', 'theme_settings.js'),
            content_type: 'text/html'
        },
        {
            method: 'post',
            path: "/admin/:siteid/themes/:id/settings",
            handler: 'post',
            auth_required: true,
            access_level: pb.SecurityService.ACCESS_ADMINISTRATOR,
            controller: path.join(pb.config.docRoot, 'plugins', 'pencilblue', 'controllers', 'admin', 'themes', 'theme_settings.js'),
            content_type: 'application/json',
            request_body: ['application/json']
        },
        {
            method: 'post',
            path: "/actions/admin/:siteid/themes/site_logo",
            auth_required: true,
            access_level: pb.SecurityService.ACCESS_ADMINISTRATOR,
            controller: path.join(pb.config.docRoot, 'plugins', 'pencilblue', 'controllers', 'actions', 'admin', 'themes', 'site_logo.js')
        },
<<<<<<< HEAD
        //SITE SETTINGS
        {
            method: 'get',
            path: "/admin/:siteid/site_settings/email",
            access_level: pb.SecurityService.ACCESS_ADMINISTRATOR,
            auth_required: true,
            controller: path.join(pb.config.docRoot, 'plugins', 'pencilblue', 'controllers', 'admin', 'site_settings', 'email.js'),
=======

        //SITE SETTINGS
        {
            method: 'get',
            path: "/admin/:siteid/site_settings",
            access_level: pb.SecurityService.ACCESS_ADMINISTRATOR,
            auth_required: true,
            controller: path.join(pb.config.docRoot, 'plugins', 'pencilblue', 'controllers', 'admin', 'site_settings', 'configuration.js'),
>>>>>>> 3e3a9242
            content_type: 'text/html'
        },
        {
            method: 'post',
<<<<<<< HEAD
            path: "/actions/admin/:siteid/site_settings/email",
            access_level: pb.SecurityService.ACCESS_ADMINISTRATOR,
            auth_required: true,
            controller: path.join(pb.config.docRoot, 'plugins', 'pencilblue', 'controllers', 'actions', 'admin', 'site_settings', 'email.js'),
=======
            path: "/actions/admin/:siteid/site_settings",
            access_level: pb.SecurityService.ACCESS_ADMINISTRATOR,
            auth_required: true,
            controller: path.join(pb.config.docRoot, 'plugins', 'pencilblue', 'controllers', 'actions', 'admin', 'site_settings', 'configuration.js'),
            content_type: 'text/html'
        },
        {
            method: 'get',
            path: "/admin/:siteid/site_settings/content",
            access_level: pb.SecurityService.ACCESS_ADMINISTRATOR,
            auth_required: true,
            controller: path.join(pb.config.docRoot, 'plugins', 'pencilblue', 'controllers', 'admin', 'site_settings', 'content.js'),
>>>>>>> 3e3a9242
            content_type: 'text/html'
        },
        {
            method: 'post',
<<<<<<< HEAD
            path: "/api/admin/:siteid/site_settings/email/send_test",
            auth_required: true,
            access_level: pb.SecurityService.ACCESS_ADMINISTRATOR,
            controller: path.join(pb.config.docRoot, 'plugins', 'pencilblue', 'controllers', 'api', 'admin', 'site_settings', 'email', 'send_test.js'),
            content_type: 'application/json'
=======
            path: "/actions/admin/:siteid/site_settings/content",
            access_level: pb.SecurityService.ACCESS_ADMINISTRATOR,
            auth_required: true,
            controller: path.join(pb.config.docRoot, 'plugins', 'pencilblue', 'controllers', 'actions', 'admin', 'site_settings', 'content.js'),
            content_type: 'text/html'
        },
        {
            method: 'get',
            path: "/admin/:siteid/site_settings/email",
            access_level: pb.SecurityService.ACCESS_ADMINISTRATOR,
            auth_required: true,
            controller: path.join(pb.config.docRoot, 'plugins', 'pencilblue', 'controllers', 'admin', 'site_settings', 'email.js'),
            content_type: 'text/html'
        },
        {
            method: 'post',
            path: "/actions/admin/:siteid/site_settings/email",
            access_level: pb.SecurityService.ACCESS_ADMINISTRATOR,
            auth_required: true,
            controller: path.join(pb.config.docRoot, 'plugins', 'pencilblue', 'controllers', 'actions', 'admin', 'site_settings', 'email.js'),
            content_type: 'text/html'
>>>>>>> 3e3a9242
        }
    ];
};<|MERGE_RESOLUTION|>--- conflicted
+++ resolved
@@ -550,80 +550,55 @@
             access_level: pb.SecurityService.ACCESS_ADMINISTRATOR,
             controller: path.join(pb.config.docRoot, 'plugins', 'pencilblue', 'controllers', 'actions', 'admin', 'themes', 'site_logo.js')
         },
-<<<<<<< HEAD
+
         //SITE SETTINGS
         {
             method: 'get',
+            path: "/admin/:siteid/site_settings",
+            access_level: pb.SecurityService.ACCESS_ADMINISTRATOR,
+            auth_required: true,
+            controller: path.join(pb.config.docRoot, 'plugins', 'pencilblue', 'controllers', 'admin', 'site_settings', 'configuration.js'),
+            content_type: 'text/html'
+        },
+        {
+            method: 'post',
+            path: "/actions/admin/:siteid/site_settings",
+            access_level: pb.SecurityService.ACCESS_ADMINISTRATOR,
+            auth_required: true,
+            controller: path.join(pb.config.docRoot, 'plugins', 'pencilblue', 'controllers', 'actions', 'admin', 'site_settings', 'configuration.js'),
+            content_type: 'text/html'
+        },
+        {
+            method: 'get',
+            path: "/admin/:siteid/site_settings/content",
+            access_level: pb.SecurityService.ACCESS_ADMINISTRATOR,
+            auth_required: true,
+            controller: path.join(pb.config.docRoot, 'plugins', 'pencilblue', 'controllers', 'admin', 'site_settings', 'content.js'),
+            content_type: 'text/html'
+        },
+        {
+            method: 'post',
+            path: "/actions/admin/:siteid/site_settings/content",
+            access_level: pb.SecurityService.ACCESS_ADMINISTRATOR,
+            auth_required: true,
+            controller: path.join(pb.config.docRoot, 'plugins', 'pencilblue', 'controllers', 'actions', 'admin', 'site_settings', 'content.js'),
+            content_type: 'text/html'
+        },
+        {
+            method: 'get',
             path: "/admin/:siteid/site_settings/email",
             access_level: pb.SecurityService.ACCESS_ADMINISTRATOR,
             auth_required: true,
             controller: path.join(pb.config.docRoot, 'plugins', 'pencilblue', 'controllers', 'admin', 'site_settings', 'email.js'),
-=======
-
-        //SITE SETTINGS
-        {
-            method: 'get',
-            path: "/admin/:siteid/site_settings",
-            access_level: pb.SecurityService.ACCESS_ADMINISTRATOR,
-            auth_required: true,
-            controller: path.join(pb.config.docRoot, 'plugins', 'pencilblue', 'controllers', 'admin', 'site_settings', 'configuration.js'),
->>>>>>> 3e3a9242
-            content_type: 'text/html'
-        },
-        {
-            method: 'post',
-<<<<<<< HEAD
+            content_type: 'text/html'
+        },
+        {
+            method: 'post',
             path: "/actions/admin/:siteid/site_settings/email",
             access_level: pb.SecurityService.ACCESS_ADMINISTRATOR,
             auth_required: true,
             controller: path.join(pb.config.docRoot, 'plugins', 'pencilblue', 'controllers', 'actions', 'admin', 'site_settings', 'email.js'),
-=======
-            path: "/actions/admin/:siteid/site_settings",
-            access_level: pb.SecurityService.ACCESS_ADMINISTRATOR,
-            auth_required: true,
-            controller: path.join(pb.config.docRoot, 'plugins', 'pencilblue', 'controllers', 'actions', 'admin', 'site_settings', 'configuration.js'),
-            content_type: 'text/html'
-        },
-        {
-            method: 'get',
-            path: "/admin/:siteid/site_settings/content",
-            access_level: pb.SecurityService.ACCESS_ADMINISTRATOR,
-            auth_required: true,
-            controller: path.join(pb.config.docRoot, 'plugins', 'pencilblue', 'controllers', 'admin', 'site_settings', 'content.js'),
->>>>>>> 3e3a9242
-            content_type: 'text/html'
-        },
-        {
-            method: 'post',
-<<<<<<< HEAD
-            path: "/api/admin/:siteid/site_settings/email/send_test",
-            auth_required: true,
-            access_level: pb.SecurityService.ACCESS_ADMINISTRATOR,
-            controller: path.join(pb.config.docRoot, 'plugins', 'pencilblue', 'controllers', 'api', 'admin', 'site_settings', 'email', 'send_test.js'),
-            content_type: 'application/json'
-=======
-            path: "/actions/admin/:siteid/site_settings/content",
-            access_level: pb.SecurityService.ACCESS_ADMINISTRATOR,
-            auth_required: true,
-            controller: path.join(pb.config.docRoot, 'plugins', 'pencilblue', 'controllers', 'actions', 'admin', 'site_settings', 'content.js'),
-            content_type: 'text/html'
-        },
-        {
-            method: 'get',
-            path: "/admin/:siteid/site_settings/email",
-            access_level: pb.SecurityService.ACCESS_ADMINISTRATOR,
-            auth_required: true,
-            controller: path.join(pb.config.docRoot, 'plugins', 'pencilblue', 'controllers', 'admin', 'site_settings', 'email.js'),
-            content_type: 'text/html'
-        },
-        {
-            method: 'post',
-            path: "/actions/admin/:siteid/site_settings/email",
-            access_level: pb.SecurityService.ACCESS_ADMINISTRATOR,
-            auth_required: true,
-            controller: path.join(pb.config.docRoot, 'plugins', 'pencilblue', 'controllers', 'actions', 'admin', 'site_settings', 'email.js'),
-            content_type: 'text/html'
->>>>>>> 3e3a9242
+            content_type: 'text/html'
         }
     ];
 };