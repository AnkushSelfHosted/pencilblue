--- conflicted
+++ resolved
@@ -998,6 +998,13 @@
             controller: path.join(pb.config.docRoot, 'plugins', 'pencilblue', 'controllers', 'api', 'localization_controller.js'),
             content_type: 'text/javascript'
         },
+      	{
+            method: 'get',
+            path: "/admin/elements/wysiwyg",
+            access_level: pb.SecurityService.ACCESS_WRITER,
+            auth_required: true,
+            controller: path.join(pb.config.docRoot, 'plugins', 'pencilblue', 'controllers', 'admin', 'elements', 'wysiwyg.js'),
+      	},
 
         //**********************API************************
 
@@ -1124,7 +1131,6 @@
             controller: path.join(pb.config.docRoot, 'plugins/pencilblue/controllers/api/content/topic_api_controller.js'),
             request_body: ['application/json']
         },
-<<<<<<< HEAD
         
         //pages
         {
@@ -1173,15 +1179,6 @@
             access_level: pb.SecurityService.ACCESS_WRITER,
             controller: path.join(pb.config.docRoot, 'plugins/pencilblue/controllers/api/content/page_api_controller.js'),
             request_body: ['application/json']
-        },
-=======
-      	{
-            method: 'get',
-            path: "/admin/elements/wysiwyg",
-            access_level: pb.SecurityService.ACCESS_WRITER,
-            auth_required: true,
-            controller: path.join(pb.config.docRoot, 'plugins', 'pencilblue', 'controllers', 'admin', 'elements', 'wysiwyg.js'),
-      	}
->>>>>>> 71c9d1d9
+        }
     ];
 };