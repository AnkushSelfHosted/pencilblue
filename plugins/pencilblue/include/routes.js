--- conflicted
+++ resolved
@@ -1609,107 +1609,6 @@
             controller: path.join(pb.config.docRoot, 'plugins/pencilblue/controllers/api/content/comment_api_controller.js')
         },
 
-<<<<<<< HEAD
-        // NEW ADMIN
-
-        {
-            method: 'get',
-            path: "/admin-new/elements/wysiwyg",
-            access_level: pb.SecurityService.ACCESS_WRITER,
-            auth_required: true,
-            inactive_site_access: true,
-            controller: path.join(pb.config.docRoot, 'plugins/pencilblue/controllers/admin-new/elements/wysiwyg.js'),
-      	},
-        {
-            method: 'get',
-            path: "/admin-new",
-            access_level: pb.SecurityService.ACCESS_WRITER,
-            auth_required: true,
-            inactive_site_access: true,
-            controller: path.join(pb.config.docRoot, 'plugins/pencilblue/controllers/admin-new/index.js'),
-            content_type: 'text/html'
-        },
-        {
-            method: 'get',
-            path: "/admin-new/content/topics",
-            access_level: pb.SecurityService.ACCESS_EDITOR,
-            auth_required: true,
-            inactive_site_access: true,
-            controller: path.join(pb.config.docRoot, 'plugins/pencilblue/controllers/admin-new/content/topics/index.js'),
-            content_type: 'text/html'
-        },
-        {
-            method: 'get',
-            path: "/admin-new/content/topics/new",
-            access_level: pb.SecurityService.ACCESS_EDITOR,
-            auth_required: true,
-            inactive_site_access: true,
-            controller: path.join(pb.config.docRoot, 'plugins/pencilblue/controllers/admin-new/content/topics/form.js'),
-            content_type: 'text/html'
-        },
-        {
-            method: 'get',
-            path: "/admin-new/content/topics/:id",
-            access_level: pb.SecurityService.ACCESS_EDITOR,
-            auth_required: true,
-            inactive_site_access: true,
-            controller: path.join(pb.config.docRoot, 'plugins/pencilblue/controllers/admin-new/content/topics/form.js'),
-            content_type: 'text/html'
-        },
-        {
-            method: 'get',
-            path: "/admin-new/content/articles",
-            access_level: pb.SecurityService.ACCESS_WRITER,
-            auth_required: true,
-            inactive_site_access: true,
-            controller: path.join(pb.config.docRoot, 'plugins/pencilblue/controllers/admin-new/content/articles/index.js'),
-            content_type: 'text/html'
-        },
-        {
-            method: 'get',
-            path: "/admin-new/content/articles/new",
-            access_level: pb.SecurityService.ACCESS_WRITER,
-            auth_required: true,
-            inactive_site_access: true,
-            controller: path.join(pb.config.docRoot, 'plugins/pencilblue/controllers/admin-new/content/articles/form.js'),
-            content_type: 'text/html'
-        },
-        {
-            method: 'get',
-            path: "/admin-new/content/articles/:id",
-            access_level: pb.SecurityService.ACCESS_WRITER,
-            auth_required: true,
-            inactive_site_access: true,
-            controller: path.join(pb.config.docRoot, 'plugins/pencilblue/controllers/admin-new/content/articles/form.js'),
-            content_type: 'text/html'
-        },
-        {
-            method: 'get',
-            path: "/admin-new/content/media",
-            access_level: pb.SecurityService.ACCESS_WRITER,
-            auth_required: true,
-            inactive_site_access: true,
-            controller: path.join(pb.config.docRoot, 'plugins/pencilblue/controllers/admin-new/content/media/index.js'),
-            content_type: 'text/html'
-        },
-        {
-            method: 'get',
-            path: "/admin-new/content/media/new",
-            access_level: pb.SecurityService.ACCESS_WRITER,
-            auth_required: true,
-            inactive_site_access: true,
-            controller: path.join(pb.config.docRoot, 'plugins/pencilblue/controllers/admin-new/content/media/form.js'),
-            content_type: 'text/html'
-        },
-        {
-            method: 'get',
-            path: "/admin-new/content/media/:id",
-            access_level: pb.SecurityService.ACCESS_WRITER,
-            auth_required: true,
-            inactive_site_access: true,
-            controller: path.join(pb.config.docRoot, 'plugins/pencilblue/controllers/admin-new/content/media/form.js'),
-            content_type: 'text/html'
-=======
         //roles
         {
             method: 'get',
@@ -1720,7 +1619,106 @@
             inactive_site_access: true,
             access_level: pb.SecurityService.ACCESS_MANAGING_EDITOR,
             controller: path.join(pb.config.docRoot, 'plugins/pencilblue/controllers/api/user/role_api_controller.js')
->>>>>>> 5a07d85f
+        },
+
+        // NEW ADMIN
+        {
+            method: 'get',
+            path: "/admin-new/elements/wysiwyg",
+            access_level: pb.SecurityService.ACCESS_WRITER,
+            auth_required: true,
+            inactive_site_access: true,
+            controller: path.join(pb.config.docRoot, 'plugins/pencilblue/controllers/admin-new/elements/wysiwyg.js'),
+        },
+        {
+            method: 'get',
+            path: "/admin-new",
+            access_level: pb.SecurityService.ACCESS_WRITER,
+            auth_required: true,
+            inactive_site_access: true,
+            controller: path.join(pb.config.docRoot, 'plugins/pencilblue/controllers/admin-new/index.js'),
+            content_type: 'text/html'
+        },
+        {
+            method: 'get',
+            path: "/admin-new/content/topics",
+            access_level: pb.SecurityService.ACCESS_EDITOR,
+            auth_required: true,
+            inactive_site_access: true,
+            controller: path.join(pb.config.docRoot, 'plugins/pencilblue/controllers/admin-new/content/topics/index.js'),
+            content_type: 'text/html'
+        },
+        {
+            method: 'get',
+            path: "/admin-new/content/topics/new",
+            access_level: pb.SecurityService.ACCESS_EDITOR,
+            auth_required: true,
+            inactive_site_access: true,
+            controller: path.join(pb.config.docRoot, 'plugins/pencilblue/controllers/admin-new/content/topics/form.js'),
+            content_type: 'text/html'
+        },
+        {
+            method: 'get',
+            path: "/admin-new/content/topics/:id",
+            access_level: pb.SecurityService.ACCESS_EDITOR,
+            auth_required: true,
+            inactive_site_access: true,
+            controller: path.join(pb.config.docRoot, 'plugins/pencilblue/controllers/admin-new/content/topics/form.js'),
+            content_type: 'text/html'
+        },
+        {
+            method: 'get',
+            path: "/admin-new/content/articles",
+            access_level: pb.SecurityService.ACCESS_WRITER,
+            auth_required: true,
+            inactive_site_access: true,
+            controller: path.join(pb.config.docRoot, 'plugins/pencilblue/controllers/admin-new/content/articles/index.js'),
+            content_type: 'text/html'
+        },
+        {
+            method: 'get',
+            path: "/admin-new/content/articles/new",
+            access_level: pb.SecurityService.ACCESS_WRITER,
+            auth_required: true,
+            inactive_site_access: true,
+            controller: path.join(pb.config.docRoot, 'plugins/pencilblue/controllers/admin-new/content/articles/form.js'),
+            content_type: 'text/html'
+        },
+        {
+            method: 'get',
+            path: "/admin-new/content/articles/:id",
+            access_level: pb.SecurityService.ACCESS_WRITER,
+            auth_required: true,
+            inactive_site_access: true,
+            controller: path.join(pb.config.docRoot, 'plugins/pencilblue/controllers/admin-new/content/articles/form.js'),
+            content_type: 'text/html'
+        },
+        {
+            method: 'get',
+            path: "/admin-new/content/media",
+            access_level: pb.SecurityService.ACCESS_WRITER,
+            auth_required: true,
+            inactive_site_access: true,
+            controller: path.join(pb.config.docRoot, 'plugins/pencilblue/controllers/admin-new/content/media/index.js'),
+            content_type: 'text/html'
+        },
+        {
+            method: 'get',
+            path: "/admin-new/content/media/new",
+            access_level: pb.SecurityService.ACCESS_WRITER,
+            auth_required: true,
+            inactive_site_access: true,
+            controller: path.join(pb.config.docRoot, 'plugins/pencilblue/controllers/admin-new/content/media/form.js'),
+            content_type: 'text/html'
+        },
+        {
+            method: 'get',
+            path: "/admin-new/content/media/:id",
+            access_level: pb.SecurityService.ACCESS_WRITER,
+            auth_required: true,
+            inactive_site_access: true,
+            controller: path.join(pb.config.docRoot, 'plugins/pencilblue/controllers/admin-new/content/media/form.js'),
+            content_type: 'text/html'
         }
     ];
 };