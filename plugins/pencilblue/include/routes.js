--- conflicted
+++ resolved
@@ -1609,18 +1609,14 @@
             controller: path.join(pb.config.docRoot, 'plugins/pencilblue/controllers/api/content/comment_api_controller.js')
         },
 
-        // NEW ADMIN
-
-        {
-            method: 'get',
-            path: "/admin-new/elements/wysiwyg",
-            access_level: pb.SecurityService.ACCESS_WRITER,
-            auth_required: true,
-            inactive_site_access: true,
-<<<<<<< HEAD
-            controller: path.join(pb.config.docRoot, 'plugins/pencilblue/controllers/admin-new/elements/wysiwyg.js'),
-      	},
-=======
+        //roles
+        {
+            method: 'get',
+            path: "/api/roles",
+            handler: "getAll",
+            content_type: 'application/json',
+            auth_required: true,
+            inactive_site_access: true,
             access_level: pb.SecurityService.ACCESS_MANAGING_EDITOR,
             controller: path.join(pb.config.docRoot, 'plugins/pencilblue/controllers/api/user/role_api_controller.js')
         },
@@ -1634,7 +1630,6 @@
             inactive_site_access: true,
             controller: path.join(pb.config.docRoot, 'plugins/pencilblue/controllers/admin-new/elements/wysiwyg.js'),
         },
->>>>>>> afa012bc
         {
             method: 'get',
             path: "/admin-new",
@@ -1724,7 +1719,6 @@
             inactive_site_access: true,
             controller: path.join(pb.config.docRoot, 'plugins/pencilblue/controllers/admin-new/content/media/form.js'),
             content_type: 'text/html'
-<<<<<<< HEAD
         },
 
         // USERS
@@ -1737,8 +1731,6 @@
             inactive_site_access: true,
             controller: path.join(pb.config.docRoot, 'plugins/pencilblue/controllers/admin-new/users/index.js'),
             content_type: 'text/html'
-=======
->>>>>>> afa012bc
         }
     ];
 };