/*
Copyright (C) 2015  PencilBlue, LLC

This program is free software: you can redistribute it and/or modify
it under the terms of the GNU General Public License as published by
the Free Software Foundation, either version 3 of the License, or
(at your option) any later version.

This program is distributed in the hope that it will be useful,
but WITHOUT ANY WARRANTY; without even the implied warranty of
MERCHANTABILITY or FITNESS FOR A PARTICULAR PURPOSE.  See the
GNU General Public License for more details.

You should have received a copy of the GNU General Public License
along with this program.  If not, see <http://www.gnu.org/licenses/>.
*/

//dependencies
var async = require('async');

module.exports = function SignUpModule(pb) {

<<<<<<< HEAD
        var contentService = new pb.ContentService(self.site);
        contentService.getSettings(function(err, contentSettings) {
            //TODO handle error

            var collection      = 'user';
            var successRedirect = '/user/login';
            var successMsg      = self.ls.get('ACCOUNT_CREATED');
            if(contentSettings.require_verification) {
                collection      = 'unverified_user';
                successRedirect = '/user/verification_sent';
                successMsg      = self.ls.get('VERIFICATION_SENT') + post.email;
                post.verification_code = util.uniqueId();
            }
=======
  //pb dependencies
  var util = pb.util;
  var BaseController = pb.BaseController;
  var FormController = pb.FormController;

  /**
  * Creates an READER level user
  */
  function SignUp(){}
  util.inherits(SignUp, FormController);

  SignUp.prototype.render = function(cb) {
    var self = this;

    this.getJSONPostParams(function(err, post) {
      post.position   = '';
      post.photo      = null;
      post.admin      = pb.SecurityService.ACCESS_USER;
      post.username   = BaseController.sanitize(post.username);
      post.email      = BaseController.sanitize(post.email);
      post.first_name = BaseController.sanitize(post.first_name);
      post.last_name  = BaseController.sanitize(post.last_name);

      var message = self.hasRequiredParams(post, self.getRequiredFields());
      if(message) {
        cb({
          code: 400,
          content: pb.BaseController.apiResponse(pb.BaseController.API_ERROR, message)
        });
        return;
      }

      var contentService = new pb.ContentService();
      contentService.getSettings(function(err, contentSettings) {
        //TODO handle error

        var collection      = 'user';
        var successMsg      = self.ls.get('ACCOUNT_CREATED');
        if(contentSettings.require_verification) {
          collection      = 'unverified_user';
          successMsg      = self.ls.get('VERIFICATION_SENT') + post.email;
          post.verification_code = util.uniqueId();
        }
>>>>>>> 1f53a183

        var user = pb.DocumentCreator.create(collection, post);

        self.validateUniques(user, function(err, results) {
          if(util.isError(err)) {
            cb({
              code: 400,
              content: pb.BaseController.apiResponse(pb.BaseController.API_ERROR, self.ls.get('EXISTING_USERNAME'))
            });
            return;
          }

          //check for validation failures
          var errMsg = null;
          if (results.verified_username > 0 || results.unverified_username > 0) {
                    errMsg = self.ls.get('EXISTING_USERNAME');
<<<<<<< HEAD
                }
                else if (results.verified_email > 0 || results.unverified_email > 0) {
                    errMsg = self.ls.get('EXISTING_EMAIL');
                }

                if (errMsg) {
                    self.formError(errMsg, '/user/sign_up', cb);
                    return;
                }

                if (pb.SiteService.isGlobal(self.site)) {
                    self.formError(self.ls.get('CANNOT_SIGN_UP_GLOBAL'), '/user/sign_up', cb);
                    return;
                }

                var dao = new pb.SiteQueryService(self.site);
                dao.save(user, function(err, data) {
                    if(util.isError(err)) {
                        return self.formError(self.ls.get('ERROR_SAVING'), '/user/sign_up', cb);
                    }

                    self.session.success = successMsg;
                    self.redirect(successRedirect, cb);

                    //send email for verification when required
                    if (contentSettings.require_verification) {
                        var userService = new pb.UserService(self.getServiceContext());
                        userService.sendVerificationEmail(user, util.cb);
                    }
                });
=======
          }
          else if (results.verified_email > 0 || results.unverified_email > 0) {
            errMsg = self.ls.get('EXISTING_EMAIL');
          }

          if (errMsg) {
            cb({
              code: 400,
              content: pb.BaseController.apiResponse(pb.BaseController.API_ERROR, errMsg)
>>>>>>> 1f53a183
            });
            return;
          }

          var dao = new pb.DAO();
          dao.save(user, function(err, data) {
            if(util.isError(err)) {
              cb({
                code: 500,
                content: pb.BaseController.apiResponse(pb.BaseController.API_ERROR, self.ls.get('ERROR_SAVING'))
              });
              return;
            }

            cb({
              content: pb.BaseController.apiResponse(pb.BaseController.API_SUCCESS, successMsg)
            });

<<<<<<< HEAD
    SignUp.prototype.validateUniques = function(user, cb) {
        var dao = new pb.SiteQueryService(this.site);
        var tasks = {
            verified_username: function(callback) {
                dao.count('user', {username: user.username}, callback);
            },
            verified_email: function(callback) {
                dao.count('user', {email: user.email}, callback);
            },
            unverified_username: function(callback) {
                dao.count('unverified_user', {username: user.username}, callback);
            },
            unverified_email: function(callback) {
                dao.count('unverified_user', {email: user.email}, callback);
            }
        };
        async.series(tasks, cb);
=======
            //send email for verification when required
            if (contentSettings.require_verification) {
              pb.users.sendVerificationEmail(user, util.cb);
            }
          });
        });
      });
    });
  };

  SignUp.prototype.getRequiredFields = function() {
    return ['username', 'email', 'password', 'confirm_password'];
  };

  SignUp.prototype.validateUniques = function(user, cb) {
    var dao = new pb.DAO();
    var tasks = {
      verified_username: function(callback) {
        dao.count('user', {username: user.username}, callback);
      },
      verified_email: function(callback) {
        dao.count('user', {email: user.email}, callback);
      },
      unverified_username: function(callback) {
        dao.count('unverified_user', {username: user.username}, callback);
      },
      unverified_email: function(callback) {
        dao.count('unverified_user', {email: user.email}, callback);
      },
>>>>>>> 1f53a183
    };
    async.series(tasks, cb);
  };

  //exports
  return SignUp;
};<|MERGE_RESOLUTION|>--- conflicted
+++ resolved
@@ -19,11 +19,42 @@
 var async = require('async');
 
 module.exports = function SignUpModule(pb) {
+    
+    //pb dependencies
+    var util = pb.util;
+    var BaseController = pb.BaseController;
+    var FormController = pb.FormController;
 
-<<<<<<< HEAD
-        var contentService = new pb.ContentService(self.site);
-        contentService.getSettings(function(err, contentSettings) {
+    /**
+     * Creates an READER level user
+     */
+    function SignUp(){}
+    util.inherits(SignUp, FormController);
+    
+      SignUp.prototype.render = function(cb) {
+        var self = this;
+
+        this.getJSONPostParams(function(err, post) {
+          post.position   = '';
+          post.photo      = null;
+          post.admin      = pb.SecurityService.ACCESS_USER;
+          post.username   = BaseController.sanitize(post.username);
+          post.email      = BaseController.sanitize(post.email);
+          post.first_name = BaseController.sanitize(post.first_name);
+          post.last_name  = BaseController.sanitize(post.last_name);
+          var message = self.hasRequiredParams(post, self.getRequiredFields());
+          if(message) {
+            cb({
+                code: 400,
+                content: pb.BaseController.apiResponse(pb.BaseController.API_ERROR, message)
+            });
+            return;
+        }
+
+          var contentService = new pb.ContentService(self.site);
+          contentService.getSettings(function(err, contentSettings) {
             //TODO handle error
+      
 
             var collection      = 'user';
             var successRedirect = '/user/login';
@@ -34,128 +65,63 @@
                 successMsg      = self.ls.get('VERIFICATION_SENT') + post.email;
                 post.verification_code = util.uniqueId();
             }
-=======
-  //pb dependencies
-  var util = pb.util;
-  var BaseController = pb.BaseController;
-  var FormController = pb.FormController;
 
-  /**
-  * Creates an READER level user
-  */
-  function SignUp(){}
-  util.inherits(SignUp, FormController);
-
-  SignUp.prototype.render = function(cb) {
-    var self = this;
-
-    this.getJSONPostParams(function(err, post) {
-      post.position   = '';
-      post.photo      = null;
-      post.admin      = pb.SecurityService.ACCESS_USER;
-      post.username   = BaseController.sanitize(post.username);
-      post.email      = BaseController.sanitize(post.email);
-      post.first_name = BaseController.sanitize(post.first_name);
-      post.last_name  = BaseController.sanitize(post.last_name);
-
-      var message = self.hasRequiredParams(post, self.getRequiredFields());
-      if(message) {
-        cb({
-          code: 400,
-          content: pb.BaseController.apiResponse(pb.BaseController.API_ERROR, message)
-        });
-        return;
-      }
-
-      var contentService = new pb.ContentService();
-      contentService.getSettings(function(err, contentSettings) {
-        //TODO handle error
-
-        var collection      = 'user';
-        var successMsg      = self.ls.get('ACCOUNT_CREATED');
-        if(contentSettings.require_verification) {
-          collection      = 'unverified_user';
-          successMsg      = self.ls.get('VERIFICATION_SENT') + post.email;
-          post.verification_code = util.uniqueId();
-        }
->>>>>>> 1f53a183
-
-        var user = pb.DocumentCreator.create(collection, post);
-
-        self.validateUniques(user, function(err, results) {
-          if(util.isError(err)) {
-            cb({
-              code: 400,
-              content: pb.BaseController.apiResponse(pb.BaseController.API_ERROR, self.ls.get('EXISTING_USERNAME'))
-            });
-            return;
-          }
-
-          //check for validation failures
-          var errMsg = null;
-          if (results.verified_username > 0 || results.unverified_username > 0) {
-                    errMsg = self.ls.get('EXISTING_USERNAME');
-<<<<<<< HEAD
-                }
-                else if (results.verified_email > 0 || results.unverified_email > 0) {
-                    errMsg = self.ls.get('EXISTING_EMAIL');
-                }
-
-                if (errMsg) {
-                    self.formError(errMsg, '/user/sign_up', cb);
-                    return;
-                }
-
-                if (pb.SiteService.isGlobal(self.site)) {
-                    self.formError(self.ls.get('CANNOT_SIGN_UP_GLOBAL'), '/user/sign_up', cb);
-                    return;
-                }
-
-                var dao = new pb.SiteQueryService(self.site);
+            var user = pb.DocumentCreator.create(collection, post);
+              
+            self.validateUniques(user, function(err, results) {
+              if(util.isError(err)) {
+                cb({
+                  code: 400,
+                  content: pb.BaseController.apiResponse(pb.BaseController.API_ERROR, self.ls.get('EXISTING_USERNAME'))
+                });
+                return;
+              }
+    
+              //check for validation failures
+              var errMsg = null;
+              if (results.verified_username > 0 || results.unverified_username > 0) {
+                        errMsg = self.ls.get('EXISTING_USERNAME');
+              }
+              else if (results.verified_email > 0 || results.unverified_email > 0) {
+                errMsg = self.ls.get('EXISTING_EMAIL');
+              }
+    
+              if (errMsg) {
+                cb({
+                  code: 400,
+                  content: pb.BaseController.apiResponse(pb.BaseController.API_ERROR, errMsg)
+                });
+                return;
+              }
+                var dao = pb.SiteQueryService(self.site);
                 dao.save(user, function(err, data) {
                     if(util.isError(err)) {
-                        return self.formError(self.ls.get('ERROR_SAVING'), '/user/sign_up', cb);
+                        cb({
+                            code: 500,
+                            content: pb.BaseController.apiResponse(pb.BaseController.API_ERROR, self.ls.get('ERROR_SAVING'))
+                        });
+                        return;
                     }
 
-                    self.session.success = successMsg;
-                    self.redirect(successRedirect, cb);
+                    cb({
+                        content: pb.BaseController.apiResponse(pb.BaseController.API_SUCCESS, successMsg)
+                    });
+                });
 
-                    //send email for verification when required
-                    if (contentSettings.require_verification) {
-                        var userService = new pb.UserService(self.getServiceContext());
-                        userService.sendVerificationEmail(user, util.cb);
-                    }
-                });
-=======
-          }
-          else if (results.verified_email > 0 || results.unverified_email > 0) {
-            errMsg = self.ls.get('EXISTING_EMAIL');
-          }
+                //send email for verification when required
+                if (contentSettings.require_verification) {
+                  pb.users.sendVerificationEmail(user, util.cb);
+                }
+            });
+          });
+      });
+  };
 
-          if (errMsg) {
-            cb({
-              code: 400,
-              content: pb.BaseController.apiResponse(pb.BaseController.API_ERROR, errMsg)
->>>>>>> 1f53a183
-            });
-            return;
-          }
+  SignUp.prototype.getRequiredFields = function() {
+    return ['username', 'email', 'password', 'confirm_password'];
+  };
 
-          var dao = new pb.DAO();
-          dao.save(user, function(err, data) {
-            if(util.isError(err)) {
-              cb({
-                code: 500,
-                content: pb.BaseController.apiResponse(pb.BaseController.API_ERROR, self.ls.get('ERROR_SAVING'))
-              });
-              return;
-            }
 
-            cb({
-              content: pb.BaseController.apiResponse(pb.BaseController.API_SUCCESS, successMsg)
-            });
-
-<<<<<<< HEAD
     SignUp.prototype.validateUniques = function(user, cb) {
         var dao = new pb.SiteQueryService(this.site);
         var tasks = {
@@ -173,39 +139,7 @@
             }
         };
         async.series(tasks, cb);
-=======
-            //send email for verification when required
-            if (contentSettings.require_verification) {
-              pb.users.sendVerificationEmail(user, util.cb);
-            }
-          });
-        });
-      });
-    });
-  };
-
-  SignUp.prototype.getRequiredFields = function() {
-    return ['username', 'email', 'password', 'confirm_password'];
-  };
-
-  SignUp.prototype.validateUniques = function(user, cb) {
-    var dao = new pb.DAO();
-    var tasks = {
-      verified_username: function(callback) {
-        dao.count('user', {username: user.username}, callback);
-      },
-      verified_email: function(callback) {
-        dao.count('user', {email: user.email}, callback);
-      },
-      unverified_username: function(callback) {
-        dao.count('unverified_user', {username: user.username}, callback);
-      },
-      unverified_email: function(callback) {
-        dao.count('unverified_user', {email: user.email}, callback);
-      },
->>>>>>> 1f53a183
     };
-    async.series(tasks, cb);
   };
 
   //exports
