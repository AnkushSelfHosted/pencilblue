--- conflicted
+++ resolved
@@ -25,9 +25,6 @@
      * Creates a new user
      */
     function NewUser(){}
-<<<<<<< HEAD
-    util.inherits(NewUser, pb.BaseAdminController);
-=======
     util.inherits(NewUser, pb.BaseApiController);
     
     /**
@@ -51,7 +48,6 @@
         };
         NewUser.super_.prototype.init.apply(this, [context, init]);
     };
->>>>>>> 1f53a183
 
     /**
      *
@@ -73,50 +69,18 @@
             if (util.isError(err)) {
                 return cb(err);
             }
-<<<<<<< HEAD
 
-            post.site = pb.users.determineUserSiteScope(post.admin, self.site);
-            if (!post.site) {
-                cb({
-                    code: 400,
-                    content: pb.BaseController.apiResponse(pb.BaseController.API_ERROR, 'User access level not compatible with site scope')
-                });
-                return;
-            }
-
-            var user = pb.DocumentCreator.create('user', post);
-            var userService = new pb.UserService(self.getServiceContext());
-            userService.isUserNameOrEmailTaken(user.username, user.email, post.id, function(err, isTaken) {
-                if(util.isError(err) || isTaken) {
-                    cb({
-                        code: 400,
-                        content: pb.BaseController.apiResponse(pb.BaseController.API_ERROR, self.ls.get('EXISTING_USERNAME'))
-                    });
-                    return;
-                }
-
-                var dao = new pb.SiteQueryService(self.site);
-                dao.save(user, function(err, result) {
-                    if(util.isError(err)) {
-                        cb({
-                            code: 500,
-                            content: pb.BaseController.apiResponse(pb.BaseController.API_ERROR, self.ls.get('ERROR_SAVING'))
-                        });
-                        return;
-                    }
-
-                    cb({content: pb.BaseController.apiResponse(pb.BaseController.API_SUCCESS, self.ls.get('USER_CREATED'), result)});
-                });
-=======
-            
             cb({
                 content: {
                     data: obj
                 },
                 code: 201
->>>>>>> 1f53a183
             });
         });
+    };
+
+    NewUser.prototype.getRequiredFields = function() {
+        return ['username', 'email', 'password', 'confirm_password', 'admin'];
     };
 
     //exports
