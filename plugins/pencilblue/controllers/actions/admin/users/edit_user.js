--- conflicted
+++ resolved
@@ -29,9 +29,6 @@
      * @extends 
      */
     function EditUser(){}
-<<<<<<< HEAD
-    util.inherits(EditUser, pb.BaseAdminController);
-=======
     util.inherits(EditUser, BaseApiController);
     
     /**
@@ -55,7 +52,6 @@
         };
         EditUser.super_.prototype.init.apply(this, [context, init]);
     };
->>>>>>> 1f53a183
 
     /**
      * @method render
@@ -64,12 +60,8 @@
     EditUser.prototype.render = function(cb) {
         var self = this;
         var vars = this.pathVars;
-<<<<<<< HEAD
-        var userService = new pb.UserService(self.getServiceContext());
-=======
         var post = this.body || {};
-        
->>>>>>> 1f53a183
+
 
         if(!pb.security.isAuthorized(self.session, {admin_level: post.admin})) {
             return cb({
@@ -82,59 +74,24 @@
             if (util.isError(err)) {
                 return cb(err);
             }
-<<<<<<< HEAD
 
-            self.siteQueryService.loadById(vars.id, 'user', function(err, user) {
-                if(util.isError(err) || user === null) {
-                    if (err) { pb.log.error(JSON.stringify(err)); }
-                    cb({
-                        code: 400,
-                        content: pb.BaseController.apiResponse(pb.BaseController.API_ERROR, self.ls.get('INVALID_UID'))
-                    });
-                    return;
-                }
-
-                delete post[pb.DAO.getIdField()];
-                pb.DocumentCreator.update(post, user);
-
-                userService.isUserNameOrEmailTaken(user.username, user.email, vars.id, function(err, isTaken) {
-                    if(util.isError(err) || isTaken) {
-                        if(err) { pb.log.error(JSON.stringify(err)); }
-                        cb({
-                            code: 400,
-                            content: pb.BaseController.apiResponse(pb.BaseController.API_ERROR, self.ls.get('EXISTING_USERNAME'))
-                        });
-                        return;
-                    }
-
-                    self.siteQueryService.save(user, function(err, result) {
-                        if(util.isError(err)) {
-                            cb({
-                                code: 500,
-                                content: pb.BaseController.apiResponse(pb.BaseController.API_ERROR, self.ls.get('ERROR_SAVING'))
-                            });
-                            return;
-                        }
-
-                        cb({content: pb.BaseController.apiResponse(pb.BaseController.API_SUCCESS, self.ls.get('USER_EDITED'), result)});
-                    });
-                });
-=======
-            
-            //set the locale for the session the user being modified is the 
+            //set the locale for the session the user being modified is the
             //authenticated user
             if (self.session.authentication.user_id === vars.id) {
                 self.session.locale = obj.locale;
-            }console.log(self.session.authentication.user_id);console.log(vars.id);
-            
+            }
+
             cb({
                 content: {
                     data: obj
                 },
                 code: 201
->>>>>>> 1f53a183
             });
         });
+    };
+
+    EditUser.prototype.getRequiredFields = function() {
+        return ['username', 'email', 'admin'];
     };
 
     //exports
