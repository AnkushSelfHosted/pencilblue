--- conflicted
+++ resolved
@@ -15,7 +15,6 @@
     along with this program.  If not, see <http://www.gnu.org/licenses/>.
 */
 
-<<<<<<< HEAD
 module.exports = function(pb) {
     
     //pb dependencies
@@ -47,8 +46,8 @@
             }
             else if(util.isArray(result) && result.length > 0) {
                 cb({
-                    code: 500,
-                    content: pb.BaseController.apiResponse(pb.BaseController.API_ERROR, self.ls.get('ERROR_SAVING'))
+                    code: 400,
+                    content: pb.BaseController.apiResponse(pb.BaseController.API_ERROR, self.ls.get('ERROR_SAVING'), result)
                 });
                 return;
             }
@@ -59,44 +58,4 @@
 
     //exports
     return NewObjectTypeActionController;
-};
-=======
-/**
- * Creates an object type
- * @class NewObjectTypeActionController
- * @constructor
- * @extends FormController
- */
-function NewObjectTypeActionController(){}
-
-//inheritance
-util.inherits(NewObjectTypeActionController, pb.BaseController);
-
-NewObjectTypeActionController.prototype.render = function(cb) {
-    var self = this;
-
-    var post = self.body;
-    post.fields.name = {field_type: 'text'};
-
-    var service = new pb.CustomObjectService();
-    service.saveType(post, function(err, result) {
-        if(util.isError(err)) {
-            return cb({
-                code: 500,
-                content: pb.BaseController.apiResponse(pb.BaseController.API_ERROR, self.ls.get('ERROR_SAVING'))
-            });
-        }
-        else if(util.isArray(result) && result.length > 0) {
-            return cb({
-                code: 400,
-                content: pb.BaseController.apiResponse(pb.BaseController.API_ERROR, self.ls.get('ERROR_SAVING'), result)
-            });
-        }
-
-        cb({content: pb.BaseController.apiResponse(pb.BaseController.API_SUCCESS, post.name + ' ' + self.ls.get('CREATED'), result)});
-    });
-};
-
-//exports
-module.exports = NewObjectTypeActionController;
->>>>>>> a57c6735
+};