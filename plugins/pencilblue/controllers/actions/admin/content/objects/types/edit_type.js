/*
    Copyright (C) 2015  PencilBlue, LLC

    This program is free software: you can redistribute it and/or modify
    it under the terms of the GNU General Public License as published by
    the Free Software Foundation, either version 3 of the License, or
    (at your option) any later version.

    This program is distributed in the hope that it will be useful,
    but WITHOUT ANY WARRANTY; without even the implied warranty of
    MERCHANTABILITY or FITNESS FOR A PARTICULAR PURPOSE.  See the
    GNU General Public License for more details.

    You should have received a copy of the GNU General Public License
    along with this program.  If not, see <http://www.gnu.org/licenses/>.
*/

module.exports = function(pb) {
    
    //pb dependencies
    var util = pb.util;
    
    /**
     * Edits an object type
     * @class EditObjectType
     * @constructor
     * @extends FormController
     */
    function EditObjectType(){}
    util.inherits(EditObjectType, pb.BaseController);

    EditObjectType.prototype.render = function(cb) {
        var self    = this;
        var vars    = this.pathVars;

<<<<<<< HEAD
        if(!vars.id) {
            cb({
=======
EditObjectType.prototype.render = function(cb) {
    var self    = this;
    var vars    = this.pathVars;

    if(!vars.id) {
        return cb({
            code: 400,
            content: pb.BaseController.apiResponse(pb.BaseController.API_ERROR, self.ls.get('INVALID_UID'))
        });
    }

    var service = new pb.CustomObjectService();
    service.loadTypeById(vars.id, function(err, custObjType) {
        if(util.isError(err) || !pb.utils.isObject(custObjType)) {
            return cb({
>>>>>>> a57c6735
                code: 400,
                content: pb.BaseController.apiResponse(pb.BaseController.API_ERROR, self.ls.get('INVALID_UID'))
            });
        }

        var service = new pb.CustomObjectService();
        service.loadTypeById(vars.id, function(err, custObjType) {
            if(util.isError(err) || !util.isObject(custObjType)) {
                cb({
<<<<<<< HEAD
                    code: 400,
                    content: pb.BaseController.apiResponse(pb.BaseController.API_ERROR, self.ls.get('INVALID_UID'))
=======
                    code: 500,
                    content: pb.BaseController.apiResponse(pb.BaseController.API_ERROR, self.ls.get('ERROR_SAVING'))
                });
                return;
            }
            else if(util.isArray(result) && result.length > 0) {
                return cb({
                    code: 400,
                    content: pb.BaseController.apiResponse(pb.BaseController.API_ERROR, self.ls.get('ERROR_SAVING'), result)
>>>>>>> a57c6735
                });
            }

            //TODO modify this approach to check for protected properties and allow 
            //others.  Right now this will not allow additional fields if template 
            //is overriden.
            var post = self.body;
            custObjType.name = post.name;
            custObjType.fields = post.fields;
            custObjType.fields.name = {field_type: 'text'};

            service.saveType(custObjType, function(err, result) {
                if(util.isError(err)) {
                    cb({
                        code: 500,
                        content: pb.BaseController.apiResponse(pb.BaseController.API_ERROR, self.ls.get('ERROR_SAVING'))
                    });
                    return;
                }
                else if(util.isArray(result) && result.length > 0) {
                    cb({
                        code: 500,
                        content: pb.BaseController.apiResponse(pb.BaseController.API_ERROR, self.ls.get('ERROR_SAVING'))
                    });
                    return;
                }

                cb({content: pb.BaseController.apiResponse(pb.BaseController.API_SUCCESS, custObjType.name + ' ' + self.ls.get('EDITED'))});
            });
        });
    };

    //exports
    return EditObjectType;
};<|MERGE_RESOLUTION|>--- conflicted
+++ resolved
@@ -33,26 +33,8 @@
         var self    = this;
         var vars    = this.pathVars;
 
-<<<<<<< HEAD
         if(!vars.id) {
-            cb({
-=======
-EditObjectType.prototype.render = function(cb) {
-    var self    = this;
-    var vars    = this.pathVars;
-
-    if(!vars.id) {
-        return cb({
-            code: 400,
-            content: pb.BaseController.apiResponse(pb.BaseController.API_ERROR, self.ls.get('INVALID_UID'))
-        });
-    }
-
-    var service = new pb.CustomObjectService();
-    service.loadTypeById(vars.id, function(err, custObjType) {
-        if(util.isError(err) || !pb.utils.isObject(custObjType)) {
             return cb({
->>>>>>> a57c6735
                 code: 400,
                 content: pb.BaseController.apiResponse(pb.BaseController.API_ERROR, self.ls.get('INVALID_UID'))
             });
@@ -61,21 +43,9 @@
         var service = new pb.CustomObjectService();
         service.loadTypeById(vars.id, function(err, custObjType) {
             if(util.isError(err) || !util.isObject(custObjType)) {
-                cb({
-<<<<<<< HEAD
+                return cb({
                     code: 400,
                     content: pb.BaseController.apiResponse(pb.BaseController.API_ERROR, self.ls.get('INVALID_UID'))
-=======
-                    code: 500,
-                    content: pb.BaseController.apiResponse(pb.BaseController.API_ERROR, self.ls.get('ERROR_SAVING'))
-                });
-                return;
-            }
-            else if(util.isArray(result) && result.length > 0) {
-                return cb({
-                    code: 400,
-                    content: pb.BaseController.apiResponse(pb.BaseController.API_ERROR, self.ls.get('ERROR_SAVING'), result)
->>>>>>> a57c6735
                 });
             }
 
@@ -89,18 +59,16 @@
 
             service.saveType(custObjType, function(err, result) {
                 if(util.isError(err)) {
-                    cb({
+                    return cb({
                         code: 500,
                         content: pb.BaseController.apiResponse(pb.BaseController.API_ERROR, self.ls.get('ERROR_SAVING'))
                     });
-                    return;
                 }
                 else if(util.isArray(result) && result.length > 0) {
-                    cb({
-                        code: 500,
-                        content: pb.BaseController.apiResponse(pb.BaseController.API_ERROR, self.ls.get('ERROR_SAVING'))
+                    return cb({
+                        code: 400,
+                        content: pb.BaseController.apiResponse(pb.BaseController.API_ERROR, self.ls.get('ERROR_SAVING'), result)
                     });
-                    return;
                 }
 
                 cb({content: pb.BaseController.apiResponse(pb.BaseController.API_SUCCESS, custObjType.name + ' ' + self.ls.get('EDITED'))});
