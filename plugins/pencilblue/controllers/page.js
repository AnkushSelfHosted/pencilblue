/*
    Copyright (C) 2015  PencilBlue, LLC

    This program is free software: you can redistribute it and/or modify
    it under the terms of the GNU General Public License as published by
    the Free Software Foundation, either version 3 of the License, or
    (at your option) any later version.

    This program is distributed in the hope that it will be useful,
    but WITHOUT ANY WARRANTY; without even the implied warranty of
    MERCHANTABILITY or FITNESS FOR A PARTICULAR PURPOSE.  See the
    GNU General Public License for more details.

    You should have received a copy of the GNU General Public License
    along with this program.  If not, see <http://www.gnu.org/licenses/>.
*/

module.exports = function(pb) {

    //pb dependencies
    var util = pb.util;
    
    /**
     * Loads a single article
     * @class ArticleViewController
     * @constructor
     * @extends BaseController
     */
    function PageViewController(){}
    util.inherits(PageViewController, pb.BaseController);

    /**
     * @method init
     * @param {Object} content
     * @param {Function} cb
     */
    PageViewController.prototype.init = function(context, cb) {
        var self = this;
        var init = function(err) {
            if (util.isError(err)) {
                return cb(err);
            }
            
            //create the service
            self.service = new pb.PageService(self.getServiceContext());

            //create the loader context
            var context     = self.getServiceContext();
            context.service = self.service;
            self.contentViewLoader = new pb.ContentViewLoader(context);
            
            cb(null, true);
        };
        PageViewController.super_.prototype.init.apply(this, [context, init]);
    };

    /**
     * @method render
     * @param {Function} cb
     */
    PageViewController.prototype.render = function(cb) {
        var self    = this;
        var custUrl = this.pathVars.customUrl;
        
        //attempt to load object
        var opts = {
            render: true,
            where: this.getWhereClause(custUrl)
        };
        this.service.getSingle(opts, function(err, content) {
            if (util.isError(err)) {
                return cb(err);
            }
<<<<<<< HEAD
        }
        else {
            where = {url: custUrl};
        }

        self.siteQueryService.loadByValues(where, 'page', function(err, page) {
            if (util.isError(err) || page == null) {
                if (where.url) {
                    self.reqHandler.serve404();
                    return;
                }

                self.siteQueryService.loadByValues({url: custUrl}, 'page', function(err, page) {
                    if (util.isError(err) || page == null) {
                        self.reqHandler.serve404();
                        return;
                    }

                    self.renderPage(page, cb);
                });

                return;
=======
            else if (content == null) {
                return self.reqHandler.serve404();   
>>>>>>> 1f53a183
            }
                
            var options = {};
            self.contentViewLoader.render([content], options, function(err, html) {
                if (util.isError(err)) {
                    return cb(err);
                }

                var result = {
                    content: html
                };
                cb(result);
            });
        });
    };
    
    /**
     * Builds out the where clause for finding the article to render.  Because 
     * MongoDB has an object ID represented by 12 characters we must account 
     * for this condition by building a where clause with an "or" condition.  
     * Otherwise we will only query on the url key
     * @method getWhereClause
     * @param {String} custUrl Represents the article's ID or its slug
     * @return {Object} An object representing the where clause to use in the 
     * query to locate the article
     */
    PageViewController.prototype.getWhereClause = function(custUrl) {
        
        //put a check to look up by ID *FIRST*
        var conditions = [];
        if(pb.validation.isIdStr(custUrl, true)) {
            conditions.push(pb.DAO.getIdWhere(custUrl));
        }
        
        //put a check to look up by URL
        conditions.push({
            url: custUrl 
        });
        
        //check for object ID as the custom URL
        var where;
        if (conditions.length > 1) {
            where = {
                $or: conditions
            };
        }
        else {
            where = conditions[0];
        }
        return where;
    };

    //exports
    return PageViewController;
};<|MERGE_RESOLUTION|>--- conflicted
+++ resolved
@@ -71,33 +71,8 @@
             if (util.isError(err)) {
                 return cb(err);
             }
-<<<<<<< HEAD
-        }
-        else {
-            where = {url: custUrl};
-        }
-
-        self.siteQueryService.loadByValues(where, 'page', function(err, page) {
-            if (util.isError(err) || page == null) {
-                if (where.url) {
-                    self.reqHandler.serve404();
-                    return;
-                }
-
-                self.siteQueryService.loadByValues({url: custUrl}, 'page', function(err, page) {
-                    if (util.isError(err) || page == null) {
-                        self.reqHandler.serve404();
-                        return;
-                    }
-
-                    self.renderPage(page, cb);
-                });
-
-                return;
-=======
             else if (content == null) {
                 return self.reqHandler.serve404();   
->>>>>>> 1f53a183
             }
                 
             var options = {};
