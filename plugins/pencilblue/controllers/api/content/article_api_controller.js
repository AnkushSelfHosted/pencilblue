/*
 Copyright (C) 2016  PencilBlue, LLC

 This program is free software: you can redistribute it and/or modify
 it under the terms of the GNU General Public License as published by
 the Free Software Foundation, either version 3 of the License, or
 (at your option) any later version.

 This program is distributed in the hope that it will be useful,
 but WITHOUT ANY WARRANTY; without even the implied warranty of
 MERCHANTABILITY or FITNESS FOR A PARTICULAR PURPOSE.  See the
 GNU General Public License for more details.

 You should have received a copy of the GNU General Public License
 along with this program.  If not, see <http://www.gnu.org/licenses/>.
 */

module.exports = function(pb) {

    //PB dependencies
    var util             = pb.util;
    var ArticleServiceV2 = pb.ArticleServiceV2;
<<<<<<< HEAD
=======
    var BaseObjectService = pb.BaseObjectService;
>>>>>>> 2324d544
    var CommentService   = pb.CommentService;

    /**
     *
     * @class ArticleApiController
     * @constructor
     * @extends BaseApiController
     */
    function ArticleApiController(){}
    util.inherits(ArticleApiController, pb.BaseApiController);

    /**
     * Initializes the controller
     * @method initSync
     * @param {Object} context
     */
    ArticleApiController.prototype.initSync = function(/*context*/) {

        /**
         *
         * @property service
         * @type {ArticleServiceV2}
         */
        this.service = new ArticleServiceV2(this.getServiceContext());

        /**
         *
         * @property commentService
         * @type {CommentService}
         */
        this.commentService = new CommentService(this.getServiceContext());
    };

    /**
     * Process the generic API options as well as the article specific "render" option
     * @method processQuery
     * @return {Object}
     */
    ArticleApiController.prototype.processQuery = function() {
        var options = ArticleApiController.super_.prototype.processQuery.apply(this);
        options.render = BaseObjectService.parseBoolean(this.query.render);
        return options;
    };

    /**
     * Processes the query string to develop the where clause for the query request
     * @method processWhere
     * @param {Object} q The hash of all query parameters from the request
     * @return {Object}
     */
    ArticleApiController.prototype.processWhere = function(q) {
        var where = null;
        var failures = [];

        //build query & get results
        var search = q.q;
        if (pb.ValidationService.isNonEmptyStr(search, true)) {

            var patternStr = ".*" + util.escapeRegExp(search) + ".*";
            var pattern = new RegExp(patternStr, "i");
            where = {
                $or: [
                    {headline: pattern},
                    {subheading: pattern}
                ]
            };
        }

        //search by topic
        var topicId = q.topic;
        if (pb.ValidationService.isIdStr(topicId, true)) {
            where = where || {};
            where.article_topics = topicId;
        }

        //search by author
        var authorId = q.author;
        if (pb.ValidationService.isIdStr(authorId, true)) {
            where = where || {};
            where.author = authorId;
        }

        return {
            where: where,
            failures: failures
        };
    };

    /**
     * Retrieves comments for an article
     * @method getAllComments
     * @param {Function} cb
     */
    ArticleApiController.prototype.getAllComments = function(cb) {
        var options = this.processQuery();
        options.where.article = this.pathVars.articleId;
        this.commentService.getAllWithCount(options, this.handleGet(cb));
    };

    /**
     * Adds a comment to an article
     * @method addComment
     * @param {Function} cb
     */
    ArticleApiController.prototype.addComment = function(cb) {
        var dto = this.getPostDto();
        dto.article = this.pathVars.articleId;
        this.commentService.save(dto, this.handleSave(cb, true));
    };

    /**
     * Deletes a comment from an article
     * @method deleteComment
     * @param {Function} cb
     */
    ArticleApiController.prototype.deleteComment = function(cb) {
        var id = this.pathVars.id;
        this.commentService.deleteById(id, this.handleDelete(cb));
    };

    //exports
    return ArticleApiController;
};<|MERGE_RESOLUTION|>--- conflicted
+++ resolved
@@ -18,13 +18,10 @@
 module.exports = function(pb) {
 
     //PB dependencies
-    var util             = pb.util;
-    var ArticleServiceV2 = pb.ArticleServiceV2;
-<<<<<<< HEAD
-=======
+    var util              = pb.util;
+    var ArticleServiceV2  = pb.ArticleServiceV2;
     var BaseObjectService = pb.BaseObjectService;
->>>>>>> 2324d544
-    var CommentService   = pb.CommentService;
+    var CommentService    = pb.CommentService;
 
     /**
      *
