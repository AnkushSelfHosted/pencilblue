--- conflicted
+++ resolved
@@ -15,7 +15,6 @@
     along with this program.  If not, see <http://www.gnu.org/licenses/>.
 */
 
-<<<<<<< HEAD
 module.exports = function(pb) {
     
     //pb dependencies
@@ -35,47 +34,6 @@
             cb({content: pb.BaseController.apiResponse(pb.BaseController.API_FAILURE, message)});
             return;
         }
-=======
-/**
- * Resends an account verification email
- */
-
-function SendTestEmail(){}
-
-//inheritance
-util.inherits(SendTestEmail, pb.BaseController);
-
-SendTestEmail.prototype.render = function(cb) {
-    var self = this;
-
-    this.getJSONPostParams(function(err, post) {
-        var message = self.hasRequiredParams(post, self.getRequiredFields());
-        if(message) {
-            cb({
-                code: 400,
-                content: pb.BaseController.apiResponse(pb.BaseController.API_FAILURE, message)
-            });
-            return;
-        }
-
-        var options = {
-            to: post.email,
-            subject: 'Test email from PencilBlue',
-            layout: 'This is a successful test email from the PencilBlue system.',
-        };
-        pb.email.sendFromLayout(options, function(err, response) {
-            if(err) {
-                cb({
-                    code: 500,
-                    content: pb.BaseController.apiResponse(pb.BaseController.API_FAILURE, JSON.stringify(err))
-                });
-                return;
-            }
-            cb({content: pb.BaseController.apiResponse(pb.BaseController.API_SUCCESS, 'email successfully sent')});
-        });
-    });
-};
->>>>>>> a57c6735
 
         var options = {
             to: post.email,
@@ -84,9 +42,8 @@
         };
         var emailService = new pb.EmailService();
         emailService.sendFromLayout(options, function(err, response) {
-            if(err) {
-                cb({content: pb.BaseController.apiResponse(pb.BaseController.API_FAILURE, JSON.stringify(err))});
-                return;
+            if (util.isError(err)) {
+                return cb({content: pb.BaseController.apiResponse(pb.BaseController.API_FAILURE, JSON.stringify(err))});
             }
             cb({content: pb.BaseController.apiResponse(pb.BaseController.API_SUCCESS, 'email successfully sent')});
         });
