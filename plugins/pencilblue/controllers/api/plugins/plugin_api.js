/*
    Copyright (C) 2015  PencilBlue, LLC

    This program is free software: you can redistribute it and/or modify
    it under the terms of the GNU General Public License as published by
    the Free Software Foundation, either version 3 of the License, or
    (at your option) any later version.

    This program is distributed in the hope that it will be useful,
    but WITHOUT ANY WARRANTY; without even the implied warranty of
    MERCHANTABILITY or FITNESS FOR A PARTICULAR PURPOSE.  See the
    GNU General Public License for more details.

    You should have received a copy of the GNU General Public License
    along with this program.  If not, see <http://www.gnu.org/licenses/>.
*/

//dependencies
var async          = require('async');


module.exports = function(pb) {
    
    //pb dependencies
    var util = pb.util;
    var BaseController = pb.BaseController;
    var PluginService  = pb.PluginService;
    var RequestHandler = pb.RequestHandler;

    var GLOBAL_SITE = pb.SiteService.GLOBAL_SITE;

    /**
     * Controller to properly route and handle remote calls to interact with
     * the PluginService
     * @class PluginApi
     * @constructor
     * @extends BaseController
     */
    function PluginApiController(){
        
        /**
         *
         * @property pluginService
         * @type {PluginService}
         */
    }
    util.inherits(PluginApiController, BaseController);

    /**
     * Overriding the default init to provide site info as well as a site-aware plugin service
     *
     * @param props
     * @param cb
     */
    PluginApiController.prototype.init = function (props, cb) {
        this.siteId = pb.SiteService.getCurrentSite(props.path_vars.siteid);
        this.pluginService = new PluginService(this.siteId);

        BaseController.prototype.init.call(this, props, cb);
    };

    //constants
    /**
     * The hash of actions that are available to execute for this controller. When
     * the key's value is TRUE, it indicates that a valid object ID must be part of
     * the request as a path variable "id".
     * @private
     * @static
     * @property VALID_ACTIONS
     * @type {Object}
     */
    var VALID_ACTIONS = {
        install: true,
        uninstall: true,
        reset_settings: true,
        initialize: true,
        set_theme: true
    };

    /**
     * Properly routes the incoming request to the handler after validation of the
     * properties
     * @method render
     * @param {Function} cb
     */
    PluginApiController.prototype.render = function(cb) {
        var self = this;
        var site = pb.SiteService.getCurrentSite(this.pathVars.siteid);

        pb.SiteService.siteExists(site, function (err, siteExists) {
            if (siteExists) {
                self.onSiteValidated(site, cb);
            }
            else {
                self.reqHandler.serve404();
                return;
            }
        });
    };

    /**
     * Triggers after the site is validated
     * @method onSiteValidated
     * @param site
     * @param cb
     */
    PluginApiController.prototype.onSiteValidated = function onSiteValidated(site, cb) {
        var action     = this.pathVars.action;
        var identifier = this.pathVars.id;
<<<<<<< HEAD
=======
        this.pluginService = new pb.PluginService(site);
>>>>>>> 30c5cca5

        //validate action
        var errors = [];
        if (!pb.validation.validateNonEmptyStr(action, true) || VALID_ACTIONS[action] === undefined) {
            errors.push(this.ls.get('VALID_ACTION_REQUIRED'));
        }

        //validate identifier
        if (VALID_ACTIONS[action] && !pb.validation.validateNonEmptyStr(identifier, true)) {
            errors.push(this.ls.get('VALID_IDENTIFIER_REQUIRED'));
        }

        //check for errors
        if (errors.length > 0) {
            var content = BaseController.apiResponse(BaseController.API_FAILURE, '', errors);
            cb({content: content, code: 400});
            return;
        }
        //route to handler
        this[action](identifier, cb);
    };

    /**
     * Triggers the installation of a plugin
     * @method install
     * @param {String} uid The unique id of the plugin to install
     * @param {Function} cb
     */
    PluginApiController.prototype.install = function(uid, cb) {
        var jobId   = this.pluginService.installPlugin(uid);
        var content = BaseController.apiResponse(BaseController.API_SUCCESS, '', jobId);
        cb({content: content});
    };

    /**
     * Triggers a plugin to uninstall from the cluster
     * @method uninstall
     * @param {String} uid The unique id of the plugin to uninstall
     * @param {Function} cb
     */
    PluginApiController.prototype.uninstall = function(uid, cb) {
        var self = this;

        var jobId   = this.pluginService.uninstallPlugin(uid);
        var content = BaseController.apiResponse(BaseController.API_SUCCESS, '', jobId);
        cb({content: content});
    };

    /**
     * Triggers the plugin's settings to be flushed and reloaded from the details.json file
     * @method reset_settings
     * @param {String} uid The unique id of the plugin to flush the settings for
     * @param {Function} cb
     */
    PluginApiController.prototype.reset_settings = function(uid, cb) {
        var self = this;

        var details = null;
        var tasks = [

            //load plugin
            function(callback) {
                self.pluginService.getPluginBySite(uid, function(err, plugin) {
                    if (!plugin) {
                        callback(new Error(util.format(self.ls.get('PLUGIN_NOT_FOUND'), uid)), false);
                        return;
                    }

                    var detailsFile = PluginService.getDetailsPath(plugin.dirName);
                    PluginService.loadDetailsFile(detailsFile, function(err, loadedDetails) {
                        if (util.isError(err)) {
                            callback(err, false);
                            return;
                        }

                        details = loadedDetails;
                        callback(null, true);
                    });
                });
            },

            //pass plugin to reset settings
            function(callback) {
                self.pluginService.resetSettings(details, callback);
            },

            //pass plugin to reset theme settings
            function(callback) {
                if (!details.theme || !details.theme.settings) {
                    callback(null, true);
                    return;
                }
                self.pluginService.resetThemeSettings(details, callback);
            }
        ];
        async.series(tasks, function(err, results) {
            if (util.isError(err)) {
                var data = [err.message];
                if (util.isArray(err.validationErrors)) {
                    for(var i = 0; i < err.validationErrors.length; i++) {
                        data.push(err.validationErrors[i].message);
                    }
                }
                var content = BaseController.apiResponse(BaseController.API_FAILURE, util.format(self.ls.get('RESET_SETTINGS_FAILED'), uid), data);
                cb({content: content, code: 400});
                return;
            }

            var content = BaseController.apiResponse(BaseController.API_SUCCESS, util.format(self.ls.get('RESET_SETTINGS_SUCCESS'), uid));
            cb({content: content});
        });
    };

    /**
     * Attempts to initialize a plugin
     * @method initialize
     * @param {String} uid The unique id of the plugin to initialize
     * @param {Function} cb
     */
    PluginApiController.prototype.initialize = function(uid, cb) {
        var self = this;

        this.pluginService.getPluginBySite(uid, function(err, plugin) {
            if (util.isError(err)) {
                var content = BaseController.apiResponse(BaseController.API_FAILURE, util.format(self.ls.get('INITIALIZATION_FAILED'), uid), [err.message]);
                cb({content: content, code: 500});
                return;
            }

            self.pluginService.initPlugin(plugin, function(err, results) {
                if (util.isError(err)) {
                    var content = BaseController.apiResponse(BaseController.API_FAILURE, util.format(self.ls.get('INITIALIZATION_FAILED'), uid), [err.message]);
                    cb({content: content, code: 400});
                    return;
                }

                var content = BaseController.apiResponse(BaseController.API_SUCCESS, util.format(self.ls.get('INITIALIZATION_SUCCESS'), uid));
                cb({content: content});
            });
        });
    };

    /**
     * Attempts to set the active theme
     * @method set_theme
     * @param {String} uid The unique id of the plugin to set as the active theme
     * @param {Function} cb
     */
    PluginApiController.prototype.set_theme = function(uid, cb) {
        var self = this;

        //retrieve plugin
        this.pluginService.getPluginBySite(uid, function(err, plugin) {
            if (uid !== RequestHandler.DEFAULT_THEME && util.isError(err)) {
                var content = BaseController.apiResponse(BaseController.API_FAILURE, util.format(self.ls.get('SET_THEME_FAILED'), uid), [err.message]);
                cb({content: content, code: 500});
                return;
            }

            //plugin wasn't found & has theme
            if (uid !== RequestHandler.DEFAULT_THEME && (!plugin || !util.isObject(plugin.theme))) {
                self.reqHandler.serve404();
                return;
            }

            var theme = plugin ? plugin.uid : uid;
            var settings = pb.SettingServiceFactory.getService(pb.config.settings.use_memory, pb.config.settings.use_cache, self.siteId, true);
            settings.set('active_theme', theme, function(err, result) {
                if (util.isError(err)) {
                    var content = BaseController.apiResponse(BaseController.API_FAILURE, util.format(self.ls.get('SET_THEME_FAILED'), uid), [err.message]);
                    cb({content: content, code: 500});
                    return;
                }

                var content = BaseController.apiResponse(BaseController.API_SUCCESS, util.format(self.ls.get('SET_THEME_SUCCESS'), uid));
                cb({content: content});
            });
        });
    };

    //exports
    return PluginApiController;
};<|MERGE_RESOLUTION|>--- conflicted
+++ resolved
@@ -107,10 +107,8 @@
     PluginApiController.prototype.onSiteValidated = function onSiteValidated(site, cb) {
         var action     = this.pathVars.action;
         var identifier = this.pathVars.id;
-<<<<<<< HEAD
-=======
-        this.pluginService = new pb.PluginService(site);
->>>>>>> 30c5cca5
+        this.site       = pb.SiteService.getCurrentSite(this.pathVars.siteid);
+        this.pluginService = new pb.PluginService(this.site);
 
         //validate action
         var errors = [];
