--- conflicted
+++ resolved
@@ -23,10 +23,6 @@
     /**
      * Interface for managing topics
      */
-<<<<<<< HEAD
-    function ManageTopics() {}
-    util.inherits(ManageTopics, pb.BaseAdminController);
-=======
     function ManageTopics() {
     
         /**
@@ -36,23 +32,14 @@
          */
         this.service = new pb.TopicService();
     }
-    util.inherits(ManageTopics, pb.BaseController);
->>>>>>> 5b424a75
+    util.inherits(ManageTopics, pb.BaseAdminController);
 
     var SUB_NAV_KEY = 'manage_topics';
 
     ManageTopics.prototype.render = function(cb) {
         var self = this;
 
-<<<<<<< HEAD
-        var opts = {
-            select: pb.DAO.PROJECT_ALL,
-            where: pb.DAO.ANYWHERE
-        };
-        self.siteQueryService.q('topic', opts, function (err, topics) {
-=======
         this.service.getAll(function(err, topics) {
->>>>>>> 5b424a75
             if (util.isError(err)) {
                 self.reqHandler.serveError(err);
             }
