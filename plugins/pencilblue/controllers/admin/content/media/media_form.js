--- conflicted
+++ resolved
@@ -22,10 +22,7 @@
 
     //pb dependencies
     var util = pb.util;
-<<<<<<< HEAD
-=======
     var MediaServiceV2 = pb.MediaServiceV2;
->>>>>>> 0ac1e87f
 
     /**
      * Interface for adding and editing media
@@ -40,6 +37,10 @@
 
     MediaForm.prototype.initSync = function(/*context*/) {
 
+        /**
+         * @property service
+         * @type {MediaServiceV2}
+         */
         this.service = new MediaServiceV2(this.getServiceContext());
     };
 
