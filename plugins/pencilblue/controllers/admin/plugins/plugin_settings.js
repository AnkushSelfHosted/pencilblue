--- conflicted
+++ resolved
@@ -54,16 +54,10 @@
     //statics
     var SUB_NAV_KEY = 'plugin_settings';
 
-<<<<<<< HEAD
-    PluginSettingsFormController.prototype.get = function (cb) {
-        var self = this;
-        console.log(this.constructor.name);
-=======
     
     PluginSettingsFormController.prototype.get = function(cb) {
         var self = this;
 
->>>>>>> 5b424a75
         var uid = this.pathVars.id;
         this.pluginService.getPluginBySite(uid, function(err, plugin) {
             if (util.isError(err)) {
@@ -136,19 +130,12 @@
             });
         });
     };
-<<<<<<< HEAD
-
-    PluginSettingsFormController.prototype.post = function (cb) {
-        var self = this;
-        console.log(this.constructor.name);
-=======
     
     
     PluginSettingsFormController.prototype.post = function(cb) {
         var self = this;
->>>>>>> 5b424a75
         var post = this.body;
-
+        
         //retrieve settings
         var uid = this.pathVars.id;
         self.getSettings(uid, function(err, settings) {
@@ -250,6 +237,7 @@
     };
 
     /**
+     * @static
      * @method render
      *
      */
