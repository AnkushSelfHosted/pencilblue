/*
Copyright (C) 2015  PencilBlue, LLC

This program is free software: you can redistribute it and/or modify
it under the terms of the GNU General Public License as published by
the Free Software Foundation, either version 3 of the License, or
(at your option) any later version.

This program is distributed in the hope that it will be useful,
but WITHOUT ANY WARRANTY; without even the implied warranty of
MERCHANTABILITY or FITNESS FOR A PARTICULAR PURPOSE.  See the
GNU General Public License for more details.

You should have received a copy of the GNU General Public License
along with this program.  If not, see <http://www.gnu.org/licenses/>.
*/

//dependencies
var async = require('async');

module.exports = function SignUpModule(pb) {
<<<<<<< HEAD
    
    //pb dependencies
    var util = pb.util;
    
    /**
     * Interface for creating a new READER level user
     */
    function SignUp(){}
    util.inherits(SignUp, pb.BaseController);

    SignUp.prototype.render = function(cb) {
        var self = this;

        var contentService = new pb.ContentService(self.site);
        contentService.getSettings(function(err, contentSettings) {
            if(!contentSettings.allow_comments) {
                self.redirect('/', cb);
                return;
            }

            self.ts.load('user/sign_up', function(err, data) {
                cb({content: self.ls.localize([], data)});
            });
=======

  //pb dependencies
  var util = pb.util;

  /**
  * Interface for creating a new READER level user
  */
  function SignUp(){}
  util.inherits(SignUp, pb.BaseController);

  SignUp.prototype.render = function(cb) {
    var self = this;

    var contentService = new pb.ContentService();
    contentService.getSettings(function(err, contentSettings) {
      if(!contentSettings.allow_comments) {
        self.redirect('/', cb);
        return;
      }

      self.gatherData(function(err, data) {
        self.ts.registerLocal('navigation', new pb.TemplateValue(data.nav.navigation, false));
        self.ts.registerLocal('account_buttons', new pb.TemplateValue(data.nav.accountButtons, false));
        self.ts.load('user/sign_up', function(err, data) {
          cb({content: data});
>>>>>>> 1f53a183
        });
      });
    });
  };

  SignUp.prototype.gatherData = function(cb) {
    var self  = this;
    var tasks = {
      //navigation
      nav: function(callback) {
        self.getNavigation(function(themeSettings, navigation, accountButtons) {
          callback(null, {themeSettings: themeSettings, navigation: navigation, accountButtons: accountButtons});
        });
      }
    };
    async.parallel(tasks, cb);
  };

  SignUp.prototype.getNavigation = function(cb) {
    var options = {
      currUrl: this.req.url,
      session: this.session,
      ls: this.ls,
      activeTheme: this.activeTheme
    };

    var menuService = new pb.TopMenuService();
    menuService.getNavItems(options, function(err, navItems) {
      if (util.isError(err)) {
        pb.log.error('Index: %s', err.stack);
      }
      cb(navItems.themeSettings, navItems.navigation, navItems.accountButtons);
    });
  };

  //exports
  return SignUp;
};<|MERGE_RESOLUTION|>--- conflicted
+++ resolved
@@ -19,31 +19,6 @@
 var async = require('async');
 
 module.exports = function SignUpModule(pb) {
-<<<<<<< HEAD
-    
-    //pb dependencies
-    var util = pb.util;
-    
-    /**
-     * Interface for creating a new READER level user
-     */
-    function SignUp(){}
-    util.inherits(SignUp, pb.BaseController);
-
-    SignUp.prototype.render = function(cb) {
-        var self = this;
-
-        var contentService = new pb.ContentService(self.site);
-        contentService.getSettings(function(err, contentSettings) {
-            if(!contentSettings.allow_comments) {
-                self.redirect('/', cb);
-                return;
-            }
-
-            self.ts.load('user/sign_up', function(err, data) {
-                cb({content: self.ls.localize([], data)});
-            });
-=======
 
   //pb dependencies
   var util = pb.util;
@@ -57,7 +32,7 @@
   SignUp.prototype.render = function(cb) {
     var self = this;
 
-    var contentService = new pb.ContentService();
+    var contentService = new pb.ContentService(this.site);
     contentService.getSettings(function(err, contentSettings) {
       if(!contentSettings.allow_comments) {
         self.redirect('/', cb);
@@ -69,7 +44,6 @@
         self.ts.registerLocal('account_buttons', new pb.TemplateValue(data.nav.accountButtons, false));
         self.ts.load('user/sign_up', function(err, data) {
           cb({content: data});
->>>>>>> 1f53a183
         });
       });
     });
