--- conflicted
+++ resolved
@@ -19,33 +19,6 @@
 var async = require('async');
 
 module.exports = function ResendVerificationModule(pb) {
-<<<<<<< HEAD
-    
-    //pb dependencies
-    var util = pb.util;
-    
-    /**
-     * Interface for resending a verification email
-     */
-    function ResendVerification(){}
-    util.inherits(ResendVerification, pb.BaseController);
-
-    ResendVerification.prototype.render = function(cb) {
-        var self = this;
-
-        var contentService = new pb.ContentService(self.site, true);
-        contentService.getSettings(function(err, contentSettings) {
-
-            if(!contentSettings.allow_comments || !contentSettings.require_verification) {
-                self.redirect('/', cb);
-                return;
-            }
-
-            self.setPageName(self.ls.get('RESEND_VERIFICATION'));
-            self.ts.load('user/resend_verification', function(err, data) {
-                cb({content: data});
-            });
-=======
   //pb dependencies
   var util = pb.util;
 
@@ -54,11 +27,9 @@
    */
   function ResendVerification(){}
   util.inherits(ResendVerification, pb.BaseController);
-
   ResendVerification.prototype.render = function(cb) {
     var self = this;
-
-    var contentService = new pb.ContentService();
+    var contentService = new pb.ContentService(self.site, true);
     contentService.getSettings(function(err, contentSettings) {
 
       /*if(!contentSettings.allow_comments || !contentSettings.require_verification) {
@@ -71,10 +42,9 @@
         self.ts.registerLocal('account_buttons', new pb.TemplateValue(data.nav.accountButtons, false));
         self.ts.load('user/resend_verification', function(err, data) {
           cb({content: data});
->>>>>>> 1f53a183
         });
       });
-
+    
     });
   };
 
