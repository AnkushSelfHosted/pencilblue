/*
    Copyright (C) 2015  PencilBlue, LLC

    This program is free software: you can redistribute it and/or modify
    it under the terms of the GNU General Public License as published by
    the Free Software Foundation, either version 3 of the License, or
    (at your option) any later version.

    This program is distributed in the hope that it will be useful,
    but WITHOUT ANY WARRANTY; without even the implied warranty of
    MERCHANTABILITY or FITNESS FOR A PARTICULAR PURPOSE.  See the
    GNU General Public License for more details.

    You should have received a copy of the GNU General Public License
    along with this program.  If not, see <http://www.gnu.org/licenses/>.
*/

//dependencies
var path           = require('path');
var HtmlEncoder    = require('htmlencode');
var async          = require('async');
var process        = require('process');

module.exports = function FeedModule(pb) {

    //pb dependencies
    var util             = pb.util;
    var ArticleServiceV2 = pb.ArticleServiceV2;
    var MediaLoader      = pb.MediaLoader;

    /**
     * RSS Feed
     */
    function ArticleFeed(){
        
        /**
         *
         *
         */
        this.service = new ArticleServiceV2();
    }
    util.inherits(ArticleFeed, pb.BaseController);

    ArticleFeed.prototype.render = function(cb) {
        var self = this;

        this.ts.registerLocal('language', pb.config.defaultLanguage ? pb.config.defaultLanguage : 'en-us');
        this.ts.registerLocal('last_build', self.getBuildDate());
        this.ts.registerLocal('items', function(flag, cb){

            var opts = {
                render: true,
                order: {publish_date: pb.DAO.DESC},
                limit: 100
            };
            self.service.getPublished(opts, function(err, articles) {
                if (util.isError(err)) {
                    return cb(err);
                }

<<<<<<< HEAD
                pb.users.getAuthors(articles, function(err, articlesWithAuthorNames) {
                    articles = articlesWithAuthorNames;

                    self.getSectionNames(articles, function(err, articlesWithSectionNames) {
                        articles = articlesWithSectionNames;

                        self.getMedia(articles, function(err, articlesWithMedia) {
                            articles = articlesWithMedia;

                            var contentService = new pb.ContentService(self.site);
                            contentService.getSettings(function(err, contentSettings) {

                                var tasks = util.getTasks(articles, function(articles, i) {
                                    return function(callback) {
                                        if(articles[i].article_layout.indexOf('^read_more^') > -1) {
                                          articles[i].article_layout = articles[i].article_layout.substr(0, articles[i].article_layout.indexOf('^read_more^')) + ' <a href="' + pb.config.siteRoot + '/article/' + articles[i].url + '">' + contentSettings.read_more_text + '...</a>';
                                        }

                                        var mediaLoader = new MediaLoader();
                                        mediaLoader.start(articles[i].article_layout, function(err, newLayout) {
                                            articles[i].article_layout = newLayout;

                                            self.ts.registerLocal('url', '/article/' + articles[i].url);
                                            self.ts.registerLocal('title', articles[i].headline);
                                            self.ts.registerLocal('pub_date', ArticleFeed.getRSSDate(articles[i].publish_date));
                                            self.ts.registerLocal('author', articles[i].author_name);
                                            self.ts.registerLocal('description', new pb.TemplateValue(articles[i].meta_desc ? articles[i].meta_desc : articles[i].subheading, false));
                                            self.ts.registerLocal('content', new pb.TemplateValue(articles[i].article_layout, false));
                                            self.ts.registerLocal('categories', function(flag, onFlagProccessed) {
                                                var categories = '';
                                                for(var j = 0; j < articles[i].section_names.length; j++) {
                                                    categories = categories.concat('<category>' + HtmlEncoder.htmlEncode(articles[i].section_names[j]) + '</category>');
                                                }
                                                onFlagProccessed(null, new pb.TemplateValue(categories, false));
                                            });
                                            self.ts.load('xml_feeds/rss/item', callback);
                                        });
                                    };
                                });
                                async.series(tasks, function(err, results) {
                                    cb(err, new pb.TemplateValue(results.join(''), false));
=======
                self.getSectionNames(articles, function(err) {
                    if (util.isError(err)) {
                        return cb(err);
                    }

                    var tasks = util.getTasks(articles, function(articles, i) {
                        return function(callback) {

                                self.ts.registerLocal('url', '/article/' + articles[i].url);
                                self.ts.registerLocal('title', articles[i].headline);
                                self.ts.registerLocal('pub_date', ArticleFeed.getRSSDate(articles[i].publish_date));
                                self.ts.registerLocal('author', articles[i].author_name);
                                self.ts.registerLocal('description', new pb.TemplateValue(articles[i].meta_desc ? articles[i].meta_desc : articles[i].subheading, false));
                                self.ts.registerLocal('content', new pb.TemplateValue(articles[i].layout, false));
                                self.ts.registerLocal('categories', function(flag, onFlagProccessed) {
                                    var categories = '';
                                    for(var j = 0; j < articles[i].section_names.length; j++) {
                                        categories = categories.concat('<category>' + HtmlEncoder.htmlEncode(articles[i].section_names[j]) + '</category>');
                                    }
                                    onFlagProccessed(null, new pb.TemplateValue(categories, false));
>>>>>>> e9eec008
                                });

                            process.nextTick(function() {
                                self.ts.load('xml_feeds/rss/item', callback);
                            });
                        };
                    });
                    async.series(tasks, function(err, results) {
                        cb(err, new pb.TemplateValue(results.join(''), false));
                    });
                });
            });
        });
        self.ts.load('xml_feeds/rss', function(err, content) {
            var data = {
                content: content,
                headers: {
                    'Access-Control-Allow-Origin': '*'
                }
            };
            cb(data);
        });
    };

    ArticleFeed.prototype.getBuildDate = function() {
        var date = new Date();
        //Thu, 03 Jul 2014 18:21:05 +0000

        var days = ['Sun', 'Mon', 'Tue', 'Wed', 'Thu', 'Fri', 'Sat'];
        var months = ['Jan', 'Feb', 'Mar', 'Apr', 'May', 'Jun', 'Jul', 'Aug', 'Sep', 'Oct', 'Nov', 'Dec'];

        this.zeroNum = function(num) {
            if(num < 10) {
                return '0' + num;
            }

            return num.toString();
        };

        return days[date.getDay()] + ', ' + this.zeroNum(date.getDate()) + ' ' + months[date.getMonth()] + ' ' + date.getFullYear() + ' ' + this.zeroNum(date.getHours()) + ':' + this.zeroNum(date.getMinutes()) + ':' + this.zeroNum(date.getSeconds()) + ' +0000';
    };


    ArticleFeed.prototype.getSectionNames = function(articles, cb) {

        //get the sections
        var sectionsHash = {};
        articles.forEach(function(article) {
            if (util.isArray(article.article_sections) && article.article_sections.length > 0) {
                article.article_sections.forEach(function(sectionId) {
                    sectionsHash[sectionId] = true;
                });
            }
        });
        
        //build query to lookup sections that apply
        var opts = {
            select: {name: 1},
            where: pb.DAO.getIdInWhere(Object.keys(sectionsHash)),
            order: {parent: 1}
        };
        var dao = new pb.DAO();
        dao.q('section', opts, function(err, sections) {
            if (util.isError(err)) {
                return cb(err);
            }

            //convert to hash for quick lookup
            var idField = pb.DAO.getIdField();
            sectionsHash = util.arrayToHash(sections, function(sections, i) {
                return sections[i][idField];
            });
            
            //set for each article
            articles.forEach(function(article) {
                article.section_names = [];
                if (!util.isArray(article.article_sections)) {
                    return;
                }
                    
                //add all section names
                article.article_sections.forEach(function(sectionId) {
                    
                    var section = sectionsHash[sectionId];
                    if (section) {
                        article.section_names.push(section.name);
                    }
                });
            });

            cb(null);
        });
    };

    ArticleFeed.getRSSDate = function(date) {

        var dayNames   = ['Sun', 'Mon', 'Tue', 'Wed', 'Thu', 'Fri', 'Sat'];
        var monthNames = ['Jan', 'Feb', 'Mar', 'Apr', 'May', 'Jun', 'Jul', 'Aug', 'Sep', 'Oct', 'Nov', 'Dec'];

        function getTrailingZero(number)  {
            if(number < 10) {
                return '0' + number;
            }
            return number;
        }

        return dayNames[date.getDay()] + ', ' + date.getDate() + ' ' + monthNames[date.getMonth()] + ' ' + date.getFullYear() + ' ' + getTrailingZero(date.getHours()) + ':' + getTrailingZero(date.getMinutes()) + ':' + getTrailingZero(date.getSeconds()) + ' +0000';
    };

    //exports
    return ArticleFeed;
};<|MERGE_RESOLUTION|>--- conflicted
+++ resolved
@@ -58,49 +58,6 @@
                     return cb(err);
                 }
 
-<<<<<<< HEAD
-                pb.users.getAuthors(articles, function(err, articlesWithAuthorNames) {
-                    articles = articlesWithAuthorNames;
-
-                    self.getSectionNames(articles, function(err, articlesWithSectionNames) {
-                        articles = articlesWithSectionNames;
-
-                        self.getMedia(articles, function(err, articlesWithMedia) {
-                            articles = articlesWithMedia;
-
-                            var contentService = new pb.ContentService(self.site);
-                            contentService.getSettings(function(err, contentSettings) {
-
-                                var tasks = util.getTasks(articles, function(articles, i) {
-                                    return function(callback) {
-                                        if(articles[i].article_layout.indexOf('^read_more^') > -1) {
-                                          articles[i].article_layout = articles[i].article_layout.substr(0, articles[i].article_layout.indexOf('^read_more^')) + ' <a href="' + pb.config.siteRoot + '/article/' + articles[i].url + '">' + contentSettings.read_more_text + '...</a>';
-                                        }
-
-                                        var mediaLoader = new MediaLoader();
-                                        mediaLoader.start(articles[i].article_layout, function(err, newLayout) {
-                                            articles[i].article_layout = newLayout;
-
-                                            self.ts.registerLocal('url', '/article/' + articles[i].url);
-                                            self.ts.registerLocal('title', articles[i].headline);
-                                            self.ts.registerLocal('pub_date', ArticleFeed.getRSSDate(articles[i].publish_date));
-                                            self.ts.registerLocal('author', articles[i].author_name);
-                                            self.ts.registerLocal('description', new pb.TemplateValue(articles[i].meta_desc ? articles[i].meta_desc : articles[i].subheading, false));
-                                            self.ts.registerLocal('content', new pb.TemplateValue(articles[i].article_layout, false));
-                                            self.ts.registerLocal('categories', function(flag, onFlagProccessed) {
-                                                var categories = '';
-                                                for(var j = 0; j < articles[i].section_names.length; j++) {
-                                                    categories = categories.concat('<category>' + HtmlEncoder.htmlEncode(articles[i].section_names[j]) + '</category>');
-                                                }
-                                                onFlagProccessed(null, new pb.TemplateValue(categories, false));
-                                            });
-                                            self.ts.load('xml_feeds/rss/item', callback);
-                                        });
-                                    };
-                                });
-                                async.series(tasks, function(err, results) {
-                                    cb(err, new pb.TemplateValue(results.join(''), false));
-=======
                 self.getSectionNames(articles, function(err) {
                     if (util.isError(err)) {
                         return cb(err);
@@ -121,7 +78,6 @@
                                         categories = categories.concat('<category>' + HtmlEncoder.htmlEncode(articles[i].section_names[j]) + '</category>');
                                     }
                                     onFlagProccessed(null, new pb.TemplateValue(categories, false));
->>>>>>> e9eec008
                                 });
 
                             process.nextTick(function() {
