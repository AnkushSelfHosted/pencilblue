global.getHTMLTemplate = function(templateLocation, pageName, metaDesc, output)
{
    var fileLocation = DOCUMENT_ROOT + '/templates/' + templateLocation + '.html';
    var instance = this;
    
    this.loadTemplate = function()
    {
        // Load the header template HTML and customize
        fs.readFile(fileLocation, function(error, data)
        {
            templateString = data.toString();
            templateString = templateString.split('^site_name^').join(SITE_NAME);
            templateString = templateString.split('^site_root^').join(SITE_ROOT);
            if(typeof pageName !== "undefined")
            {
<<<<<<< HEAD
                templateString = data.toString();
                templateString = templateString.split('^site_name^').join(pb.config.siteName);
                templateString = templateString.split('^site_root^').join(pb.config.siteRoot);
                if(typeof pageName !== "undefined")
                {
                    templateString = templateString.split('^page_name^').join(' | ' + pageName);
                }
                else
                {
                    templateString = templateString.split('^page_name^').join('');
                }
                
                if(typeof metaDesc !== "undefined")
                {
                    templateString = templateString.split('^meta_desc^').join(metaDesc);
                }
                else
                {
                    templateString = templateString.split('^meta_desc^').join(pb.config.siteName + ' | ' + pageName);
                }
                
                templateString = templateString.split('^year^').join(new Date().getFullYear());
                
                var subTemplateCount = templateString.split('^tmp_').length;
                
                if(subTemplateCount == 1)
                {
                    output(templateString);
                    return;
                }
                
                instance.loadSubTemplate(templateString, output);
=======
                templateString = templateString.split('^page_name^').join(' | ' + pageName);
            }
            else
            {
                templateString = templateString.split('^page_name^').join('');
>>>>>>> 7e0174c2
            }
            
            if(typeof metaDesc !== "undefined")
            {
                templateString = templateString.split('^meta_desc^').join(metaDesc);
            }
            else
            {
                templateString = templateString.split('^meta_desc^').join(SITE_NAME + ' | ' + pageName);
            }
            
            templateString = templateString.split('^year^').join(new Date().getFullYear());
            
            var subTemplateCount = templateString.split('^tmp_').length;
            
            if(subTemplateCount == 1)
            {
                output(templateString);
                return;
            }
            
            instance.loadSubTemplate(templateString, output);
        });
    }
    
    this.loadSubTemplate = function(templateString, output)
    {
        var instance = this;
    
        var startIndex = templateString.indexOf('^tmp_') + 5;
        var endIndex = templateString.substr(startIndex).indexOf('^');
        var templateName = templateString.substr(startIndex, endIndex);
        
        getHTMLTemplate(templateName.split('=').join('/'), null, null, function(data)
        {
            templateString = templateString.split('^tmp_' + templateName + '^').join(data);
            
            var subTemplateCount = templateString.split('^tmp_').length;
            
            if(subTemplateCount == 1)
            {
                output(templateString);
                return;
            }
            
            instance.loadSubTemplate(templateString, output);
        });
    }

    getDBObjectsWithValues({object_type: 'setting', key: 'active_theme'}, function(data)
    {
        if(data.length > 0)
        {
            fs.exists(DOCUMENT_ROOT + '/plugins/themes/' + data[0]['value'] + '/templates/' + templateLocation + '.html', function(exists)
            {
                if(exists)
                {
                    fileLocation = DOCUMENT_ROOT + '/plugins/themes/' + data[0]['value'] + '/templates/' + templateLocation + '.html';
                }
                
                instance.loadTemplate();
            });
        }
        else
        {
            instance.loadTemplate();
        }
    });
}<|MERGE_RESOLUTION|>--- conflicted
+++ resolved
@@ -9,50 +9,15 @@
         fs.readFile(fileLocation, function(error, data)
         {
             templateString = data.toString();
-            templateString = templateString.split('^site_name^').join(SITE_NAME);
-            templateString = templateString.split('^site_root^').join(SITE_ROOT);
+            templateString = templateString.split('^site_name^').join(pb.config.siteName);
+            templateString = templateString.split('^site_root^').join(pb.config.siteRoot);
             if(typeof pageName !== "undefined")
             {
-<<<<<<< HEAD
-                templateString = data.toString();
-                templateString = templateString.split('^site_name^').join(pb.config.siteName);
-                templateString = templateString.split('^site_root^').join(pb.config.siteRoot);
-                if(typeof pageName !== "undefined")
-                {
-                    templateString = templateString.split('^page_name^').join(' | ' + pageName);
-                }
-                else
-                {
-                    templateString = templateString.split('^page_name^').join('');
-                }
-                
-                if(typeof metaDesc !== "undefined")
-                {
-                    templateString = templateString.split('^meta_desc^').join(metaDesc);
-                }
-                else
-                {
-                    templateString = templateString.split('^meta_desc^').join(pb.config.siteName + ' | ' + pageName);
-                }
-                
-                templateString = templateString.split('^year^').join(new Date().getFullYear());
-                
-                var subTemplateCount = templateString.split('^tmp_').length;
-                
-                if(subTemplateCount == 1)
-                {
-                    output(templateString);
-                    return;
-                }
-                
-                instance.loadSubTemplate(templateString, output);
-=======
                 templateString = templateString.split('^page_name^').join(' | ' + pageName);
             }
             else
             {
                 templateString = templateString.split('^page_name^').join('');
->>>>>>> 7e0174c2
             }
             
             if(typeof metaDesc !== "undefined")
@@ -61,7 +26,7 @@
             }
             else
             {
-                templateString = templateString.split('^meta_desc^').join(SITE_NAME + ' | ' + pageName);
+                templateString = templateString.split('^meta_desc^').join(pb.config.siteName + ' | ' + pageName);
             }
             
             templateString = templateString.split('^year^').join(new Date().getFullYear());
