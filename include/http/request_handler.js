--- conflicted
+++ resolved
@@ -858,14 +858,14 @@
         content_type: 'application/json'
     },
     {
-<<<<<<< HEAD
     	method: 'post',
         path: "/api/cluster/:action",
         auth_required: true,
         access_level: ACCESS_ADMINISTRATOR,
         controller: path.join(DOCUMENT_ROOT, 'controllers', 'api', 'admin', 'system', 'cluster_api.js'),
         content_type: 'application/json'
-=======
+    },
+    {
         method: 'get',
         path: "/admin/content/comments/manage_comments",
         auth_required: true,
@@ -880,7 +880,6 @@
         auth_required: true,
         controller: path.join(DOCUMENT_ROOT, 'controllers', 'actions', 'admin', 'content', 'comments', 'delete_comment.js'),
         content_type: 'text/html'
->>>>>>> 411cd9e4
     },
 ];
 
