/*
    Copyright (C) 2015  PencilBlue, LLC

    This program is free software: you can redistribute it and/or modify
    it under the terms of the GNU General Public License as published by
    the Free Software Foundation, either version 3 of the License, or
    (at your option) any later version.

    This program is distributed in the hope that it will be useful,
    but WITHOUT ANY WARRANTY; without even the implied warranty of
    MERCHANTABILITY or FITNESS FOR A PARTICULAR PURPOSE.  See the
    GNU General Public License for more details.

    You should have received a copy of the GNU General Public License
    along with this program.  If not, see <http://www.gnu.org/licenses/>.
*/

//dependencies
var url     = require('url');
var fs      = require('fs');
var path    = require('path');
var process = require('process');
var async   = require('async');
var domain  = require('domain');
var Cookies = require('cookies');
var util    = require('../util.js');
var _ = require('lodash');

module.exports = function RequestHandlerModule(pb) {

    /**
     * Responsible for processing a single req by delegating it to the correct controllers
     * @class RequestHandler
     * @constructor
     * @param {Server} server The http server that the request came in on
     * @param {Request} req The incoming request
     * @param {Response} resp The outgoing response
     */
    function RequestHandler(server, req, resp){
        this.startTime = (new Date()).getTime();
        this.server    = server;
        this.req       = req;
        this.resp      = resp;
        this.url       = url.parse(req.url, true);
        this.hostname  = req.headers.host;
    }

    /**
     * A mapping that provides the interface type to parse the body based on the 
     * route specification
     * @private
     * @static
     * @readonly
     * @property BODY_PARSER_MAP
     * @type {Object}
     */
    var BODY_PARSER_MAP = {
        'application/json': pb.JsonBodyParser,
        'application/x-www-form-urlencoded': pb.FormBodyParser,
        'multipart/form-data': pb.FormBodyParser
    };

    /**
     * The fallback theme (pencilblue)
     * @static
     * @property DEFAULT_THEME
     * @type {String}
     */
    RequestHandler.DEFAULT_THEME = 'pencilblue';

    /**
     * The internal storage of routes after they are validated and processed.
     * @private
     * @static
     * @property storage
     * @type {Array}
     */
    RequestHandler.storage = [];
    RequestHandler.index   = {};
    RequestHandler.sites = {};
    var GLOBAL_SITE = pb.SiteService.GLOBAL_SITE;
    /**
     * The internal storage of static routes after they are validated and processed.
     * @private
     * @static
     * @property staticRoutes
     * @type {Object}
     */
    RequestHandler.staticRoutes = {};

    /**
     * The list of routes provided by the pencilblue plugin.  These routes are 
     * loaded first to ensure defaults are in place before other plugins are 
     * initialized.  In the future this will change so that all plugins are treated 
     * equally.
     * @private
     * @static
     * @property CORE_ROUTES
     * @type {Array}
     */
    RequestHandler.CORE_ROUTES = require(path.join(pb.config.docRoot, '/plugins/pencilblue/include/routes.js'))(pb);

    /**
     * Initializes the request handler prototype by registering the core routes for
     * the system.  This should only be called once at startup.
     * @static
     * @method init
     */
    RequestHandler.init = function(){

        //iterate core routes adding them
        pb.log.debug('RequestHandler: Registering System Routes');
        util.forEach(RequestHandler.CORE_ROUTES, function(descriptor) {

            //register the route
            try {
                var result = RequestHandler.registerRoute(descriptor, RequestHandler.DEFAULT_THEME);
                if (!result) {
                    throw new Error();
                }
            }
            catch(e) {
                pb.log.error('RequestHandler: Failed to register PB route: %s %s', descriptor.method, descriptor.path);
                pb.log.silly(e.stack);
            }
        });
    };

    /**
     * Generates the controller callback object that will trigger the redirect
     * header to be sent back as part of the response.
     * @static
     * @method generateRedirect
     * @param {String} location The fully qualified or relative URL to be redirected to
     * @return {Object} The object for the controller to call back with.
     */
    RequestHandler.generateRedirect = function (location) {
        return {
            redirect: location
        };
    };

    RequestHandler.loadSite = function(site) {
        RequestHandler.sites[site.hostname] = site.uid;
    };

    RequestHandler.unloadSite = function(site) {
        if(RequestHandler.sites[site.hostname]) {
            delete RequestHandler.sites[site.hostname];
        }
    };

    /**
     * Validates a route descriptor.  The specified object must have a "controller"
     * property that points to a valid file and the "path" property must specify a
     * valid URL path structure.
     * @static
     * @method isValidRoute
     * @param {Object} descriptor The object to validate
     * @param {String} descriptor.controller The file path to the controller file
     * @param {String} descriptor.path The URL path
     */
    RequestHandler.isValidRoute = function(descriptor) {
        return fs.existsSync(descriptor.controller) && 
            !util.isNullOrUndefined(descriptor.path);
    };

    /**
     * Unregisters all routes associated with a theme
     * @static
     * @method unregisterThemeRoutes
     * @param {String} theme The plugin/theme uid
     * @return {Integer} The number of routes removed
     */
    RequestHandler.unregisterThemeRoutes = function(theme, site) {
        //resolve the site
        if(!site)
        {
            site = GLOBAL_SITE;
        }

        var routesRemoved = 0;
        
        //pattern routes
        for (var i = 0; i < RequestHandler.storage.length; i++) {
            var path   = RequestHandler.storage[i].path;
            var result = RequestHandler.unregisterRoute(path, theme, site);
            if (result) {
                routesRemoved++;
            }
        }
        
        //static routes
        Object.keys(RequestHandler.staticRoutes).forEach(function(path) {
            var result = RequestHandler.unregisterRoute(path, theme);
            if (result) {
                routesRemoved++;
            }
        });
        return routesRemoved;
    };

    /**
     * Removes a route based on a URL path and theme UID
     * @static
     * @method unregisterRoute
     * @param {String} The URL path
     * @param {String} The theme that owns the route
     * @return {Boolean} TRUE if the route was found and removed, FALSE if not
     */
    RequestHandler.unregisterRoute = function(path, theme, site) {
        //resolve the site
        if(!site)
        {
            site = GLOBAL_SITE;
        }


        //get the pattern to check for
        var pattern    = null;
        var patternObj = RequestHandler.getRoutePattern(path);
        if (patternObj) {
            pattern = patternObj.pattern;
        }
        else {//invalid path provided
            return false;
        }

        //check if that pattern is registered for any theme
        var descriptor;
        if (RequestHandler.staticRoutes[path]) {
            descriptor = RequestHandler.staticRoutes[path];
        }
        else if (RequestHandler.index[pattern]) {
            descriptor = RequestHandler.storage[RequestHandler.index[pattern]];
        }
        else {
            //not a static route or pattern route
            return false;
        }

        //check for theme
<<<<<<< HEAD
        var descriptor = RequestHandler.storage[RequestHandler.index[pattern]];

        //return false if specified site has no themes registered on that descriptor
        //return false if theme doesnt exist on descriptor for that site
        if (!descriptor.themes[site] || !descriptor.themes[site][theme]) {
=======
        if (!descriptor.themes[theme]) {
>>>>>>> bdb654b1
            return false;
        }

        //remove from service
<<<<<<< HEAD
        delete descriptor.themes[site][theme];
        descriptor.themes[site].size--;
        if(descriptor.themes[site].size < 1) {
            delete descriptor.themes[site];
        }
=======
        pb.log.debug('RequestHander: UnRegistered Route - Theme [%s] Path [%s]', theme, path);
        delete descriptor.themes[theme];
>>>>>>> bdb654b1
        return true;
    };

    /**
     * Registers a route
     * @static
     * @method registerRoute
     * @param {Object} descriptor The route descriptor
     * @param {String} [descriptor.method='ALL'] The HTTP method associated with
     * the route
     * @param {String} descriptor.path The URL path for the route.  The route
     * supports wild cards a well as path variables (/get/:id)
     * @param {String} descriptor.controller The file path to the controller to
     * execute when the path is matched to an incoming request.
     * @param {Integer} [descriptor.access_level=0] Use global constants:
     * ACCESS_USER,ACCESS_WRITER,ACCESS_EDITOR,ACCESS_MANAGING_EDITOR,ACCESS_ADMINISTRATOR
     * @param {Boolean} [descriptor.setup_required=true] If true the system must have gone
     * through the setup process in order to pass validation
     * @param {Boolean} [descriptor.auth_required=false] If true, the user making the
     * request must have successfully authenticated against the system.
     * @request {String} [descriptor.content_type='text/html'] The content type header sent with the response
     * @param {String} theme The plugin/theme UID
     * @return {Boolean} TRUE if the route was registered, FALSE if not
     */
    RequestHandler.registerRoute = function(descriptor, theme, site){
        //resolve empty site to global
        if(!site)
        {
            site = GLOBAL_SITE;
        }

        //validate route
        if (!RequestHandler.isValidRoute(descriptor)) {
            pb.log.error("Route Validation Failed for: "+JSON.stringify(descriptor));
            return false;
        }

        //standardize http method (if exists) to upper case
        if (descriptor.method) {
            descriptor.method = descriptor.method.toUpperCase();
        }
        else {
            descriptor.method = 'ALL'
        }

        //get pattern and path variables
        var patternObj = RequestHandler.getRoutePattern(descriptor.path);
        var pathVars   = patternObj.pathVars;
        var pattern    = patternObj.pattern;
        var isStatic   = Object.keys(pathVars).length === 0 && !patternObj.hasWildcard;

        //insert it
        var isNew = false;
        var routeDescriptor = null;
        if (isStatic && !util.isNullOrUndefined(RequestHandler.staticRoutes[descriptor.path])) {
            routeDescriptor = RequestHandler.staticRoutes[descriptor.path];
        }
        else if (!isStatic && !util.isNullOrUndefined(RequestHandler.index[pattern])) {

            //exists so find it
            for (var i = 0; i < RequestHandler.storage.length; i++) {
                var route = RequestHandler.storage[i];
                if (route.pattern == pattern) {
                    routeDescriptor = route;
                    break;
                }
            }
        }
        else{//does not exist so create it
            isNew = true;
            routeDescriptor = {
                path: patternObj.path,
                pattern: pattern,
                path_vars: pathVars,
                expression: new RegExp(pattern),
                themes: {}
            };
        }

        //if the site has no themes on this route, add it
        if(!routeDescriptor.themes[site])
        {
            routeDescriptor.themes[site] = {};
            routeDescriptor.themes[site].size = 0;
        }

        //set the descriptor for the theme and load the controller type
        if (!routeDescriptor.themes[site][theme]) {
            routeDescriptor.themes[site][theme] = {};
            routeDescriptor.themes[site].size++;
        }
        routeDescriptor.themes[site][theme][descriptor.method]            = descriptor;
        routeDescriptor.themes[site][theme][descriptor.method].controller = require(descriptor.controller)(pb);
                                                               
       //only add the descriptor it is new.  We do it here because we need to 
       //know that the controller is good.
        if (isNew) {
            //set them in storage
            if (isStatic) {
                RequestHandler.staticRoutes[descriptor.path] = routeDescriptor;
            }
            else {
                RequestHandler.index[pattern] = RequestHandler.storage.length;
                RequestHandler.storage.push(routeDescriptor);
            }
        }
        
        //log the result
        if (isStatic) {
            pb.log.debug('RequestHander: Registered Static Route - Theme [%s] Path [%s][%s]', theme, descriptor.method, descriptor.path);
        }
        else {
            pb.log.debug('RequestHandler: Registered Route - Theme [%s] Path [%s][%s] Pattern [%s]', theme, descriptor.method, descriptor.path, pattern);
        }
        return true;
    };

    /**
     * Generates a regular expression based on the specified path.  In addition the
     * algorithm extracts any path variables that are included in the path.  Paths
     * can include two types of wild cards.  The traditional glob pattern style of
     * "/some/api/*" can be used as well as path variables ("/some/api/:action").
     * The path variables will be passed to the controllers.
     * @static
     * @method getRoutePattern
     * @param {String} The URL path
     * @return {Object|null} An object containing three properties: The specified
     * "path". The generated regular expression "pattern" as a string. Lastly, a
     * hash of the path variables and their position in the path coorelating to its
     * depth in the path.
     */
    RequestHandler.getRoutePattern = function(path) {
        if (!path) {
            return null;
        }

        //clean up path
        if (path.indexOf('/') == 0) {
            path = path.substring(1);
        }
        if (path.lastIndexOf('/') == path.length - 1) {
            path = path.substring(0, path.length - 1);
        }

        //construct the pattern & extract path variables
        var pathVars    = {};
        var pattern     = '^';
        var hasWildcard = false;
        var pathPieces  = path.split('/');
        for (var i = 0; i < pathPieces.length; i++) {
            var piece = pathPieces[i];

            if (piece.indexOf(':') == 0) {
                var fieldName = piece.substring(1);
                pathVars[fieldName] = i + 1;
                pattern += '\/[^/]+';
            }
            else {
                if (piece.indexOf('*') >= 0) {
                    piece = piece.replace(/\*/g, '.*');
                    
                    hasWildcard = true;
                }
                pattern += '\/'+piece;
            }
        }
        pattern += '[/]{0,1}$';

        return {
            path: path,
            pattern: pattern,
            pathVars: pathVars,
            hasWildcard: hasWildcard
        };
    };

    /**
     * Processes a request:
     * <ol>
     * 	<li>Initialize localization</li>
     * 	<li>if Public Route:
     * 		<ol>
     * 			<li>If Valid Content
     * 				<ol><li>Serve Public Content</li></ol>
     * 			</li>
     * 			<li>Else Serve 404</li>
     * 		</ol>
     * 	</li>
     * 	<li>Else Parse Cookies</li>
     * 	<li>Open/Create a session</li>
     * 	<li>Get Route</li>
     * </ol>
     * @method handleRequest
     */
    RequestHandler.prototype.handleRequest = function(){

        //get locale preference
        this.localizationService = new pb.Localization(this.req);

        //fist things first check for public resource
        if (RequestHandler.isPublicRoute(this.url.pathname)) {
            this.servePublicContent();
            return;
        }

        //check for session cookie
        var cookies = RequestHandler.parseCookies(this.req);
        this.req.headers[pb.SessionHandler.COOKIE_HEADER] = cookies;

        //open session
        var self = this;
        pb.session.open(this.req, function(err, session){

            //set the session id when no session has started or the current one has
            //expired.
            var sc = Object.keys(cookies).length == 0;
            var se = !sc && cookies.session_id != session.uid;
            self.setSessionCookie =  sc || se;
            if (pb.log.isSilly()) {
                pb.log.silly("RequestHandler: Session ID [%s] Cookie SID [%s] Created [%s] Expired [%s]", session.uid, cookies.session_id, sc, se);
            }

            //continue processing
            self.onSessionRetrieved(err, session);
        });
    };

    /**
     * Serves up public content from an absolute file path
     * @method servePublicContent
     * @param {String} absolutePath An absolute file path to the resource
     */
    RequestHandler.prototype.servePublicContent = function(absolutePath) {

        //check for provided path, then default if necessary
        if (util.isNullOrUndefined(absolutePath)) {
            absolutePath = path.join(pb.config.docRoot, 'public', this.url.pathname);
        }

        var self = this;
        fs.readFile(absolutePath, function(err, content){
            if (err) {
                self.serve404();
                return;
            }

            //build response structure
            var data = {
                content: content
            };

            //guess at content-type
            var mime = RequestHandler.getMimeFromPath(absolutePath);
            if (mime) {
                data.content_type = mime;
            }

            //send response
            self.writeResponse(data);
        });
    };

    /**
     * Attempts to derive the MIME type for a resource path based on the extension 
     * of the path.
     * @static
     * @method getMimeFromPath
     * @param {resourcePath} The file path to a resource
     * @return {String} The MIME type or NULL if could not be derived.
     */
    RequestHandler.getMimeFromPath = function(resourcePath) {
        var map = {
            js: 'text/javascript',
            css: 'text/css',
            png: 'image/png',
            svg: 'image/svg+xml',
            jpg: 'image/jpeg',
            gif: 'image/gif',
            webp: 'image/webp',
            ico: 'image/vnd.microsoft.icon',
            tff: 'application/octet-stream',
            eot: 'application/vnd.ms-fontobject',
            woff: 'application/x-font-woff',
            otf: 'font/opentype',
            ttf: 'font/truetype',
            html: 'text/html'
        };
        var index = resourcePath.lastIndexOf('.');
        if (index >= 0) {
            return map[resourcePath.substring(index + 1)];
        }
        return undefined;
    };

    /**
     * Determines if the path is mapped to static resources
     * @static
     * @method isPublicRoute
     * @param {String} path URL path to a resource
     * @return {Boolean} TRUE if mapped to a public resource directory, FALSE if not
     */
    RequestHandler.isPublicRoute = function(path){
        var publicRoutes = ['/js/', '/css/', '/fonts/', '/img/', '/localization/', '/favicon.ico', '/docs/', '/bower_components/'];
        for (var i = 0; i < publicRoutes.length; i++) {
            if (path.indexOf(publicRoutes[i]) == 0) {
                return true;
            }
        }
        return false;
    };

    /**
     * Serves up a 404 page when the path specified by the incoming request does 
     * not exist. This function <b>WILL</b> close the connection.
     * @method serve404
     */
    RequestHandler.prototype.serve404 = function() {

        var NotFound  = require(path.join(pb.config.docRoot, 'plugins/pencilblue/controllers/error/404.js'))(pb);
        var cInstance = new NotFound();
        this.doRender({}, cInstance, {});

        if (pb.log.isSilly()) {
            pb.log.silly("RequestHandler: No Route Found, Sending 404 for URL="+this.url.href);
        }
    };

    /**
     * Serves up an error page.  The page is responsible for displaying an error page
     * TODO Church this up a bit.  Make it a template and controller like 404.
     * TODO install an encoder entity since node prints out function names in angle brackets
     * @method serveError
     * @param {Error} err The failure that was generated by the executed controller
     * @return {Boolean} TRUE when the error is rendered, FALSE if the request had already been handled
     */
    RequestHandler.prototype.serveError = function(err) {
        if (this.resp.headerSent) {
            return false;
        }

        var self   = this;
        var params = {
            mime: this.themeRoute && this.themeRoute.content_type ? this.themeRoute.content_type : 'text/html',
            error: err,
            request: this.req,
            localization: this.localization
        };
        pb.ErrorFormatters.formatForMime(params, function(error, result) {
            if (util.isError(error)) {
                pb.log.error('RequestHandler: An error occurred attempting to render an error: %s', error.stack);
            }
            
            var data = {
                content: result.content,
                content_type: result.mime,
                code: err.code || 500
            };
            self.onRenderComplete(data);
        });
        
        return true;
    };

    /**
     * Called when the session has been retrieved.  Responsible for checking the 
     * active theme.  It then retrieves the route object and passes it off to onThemeRetrieved.
     * @method onSessionRetrieved
     * @param {Error} err Any error that occurred while retrieving the session
     * @param {Object} session The session for the requesting entity
     */
    RequestHandler.prototype.onSessionRetrieved = function(err, session) {
        if (err) {
            this.onErrorOccurred(err);
            return;
        }

        //set the session
        this.session = session;

        //set the site -- how do we handle improper sites here?
        this.site = RequestHandler.sites[this.hostname] || GLOBAL_SITE;

        //find the controller to hand off to
        var route = this.getRoute(this.url.pathname);
        if (route == null) {
            this.serve404();
            return;
        }
        this.route = route;

        //get active theme
        var self = this;
        var settings = pb.SettingServiceFactory.getService(pb.config.settings.use_memory, pb.config.settings.use_cache, this.site);
        settings.get('active_theme', function(err, activeTheme){
            if (!activeTheme) {
                pb.log.warn("RequestHandler: The active theme is not set.  Defaulting to '%s'", RequestHandler.DEFAULT_THEME);
                activeTheme = RequestHandler.DEFAULT_THEME;
            }
            self.onThemeRetrieved(activeTheme, route);
        });
    };

    /**
     * Compares the path against the registered routes's to lookup the route object.
     * @method getRoute
     * @path {String} path The URL path for the incoming request
     * @return {Object} The route object or NULL if the path does not match any route
     */
    RequestHandler.prototype.getRoute = function(path) {
        
        //check static routes first.  It must be an exact match including 
        //casing and any ending slash.
        var isSilly = pb.log.isSilly();
        var route   = RequestHandler.staticRoutes[path];
        if (!util.isNullOrUndefined(route)) {
            if(route.themes[this.site] || route.themes[GLOBAL_SITE]) {
                if (isSilly) {
                    pb.log.silly('RequestHandler: Found static route [%s]', path);
                }
                return route;
            }
        }

        //now do the hard work.  Iterate over the available patterns until a 
        //pattern is found.
        for (var i = 0; i < RequestHandler.storage.length; i++) {

            var curr   = RequestHandler.storage[i];
            var result = curr.expression.test(path);

            if (isSilly) {
                pb.log.silly('RequestHandler: Comparing Path [%s] to Pattern [%s] Result [%s]', path, curr.pattern, result);
            }
            if (result) {
                if(curr.themes[this.site] || curr.themes[GLOBAL_SITE]) {
                    return curr;
                }
                break;
            }
        }
        
        //ensures we return null when route is not found for backward 
        //compatibility.
        return null;
    };

    /**
     * Determines if the route supports the given HTTP method
     * @static
     * @method routeSupportsMethod
     * @param {Object} themeRoutes The route object that contains the specifics for 
     * the theme variation of the route.
     * @param {String} method HTTP method
     */
    RequestHandler.routeSupportsMethod = function(themeRoutes, method) {
        method = method.toUpperCase();
        return !util.isNullOrUndefined(themeRoutes[method]);
    };

    /**
     * Determines if a route supports a particular theme and HTTP method
     * @static
     * @method routeSupportsTheme
     * @param {Object} route
     * @param {String} theme The theme
     * @param {String} method HTTP method
     * @param {string} site current site
     * @return {Boolean}
     */
    RequestHandler.routeSupportsSiteTheme = function(route, theme, method, site) {
        return !util.isNullOrUndefined(route.themes[site])
            && !util.isNullOrUndefined(route.themes[site][theme]) 
            && RequestHandler.routeSupportsMethod(route.themes[site][theme], method);
    };

    RequestHandler.routeSupportsGlobalTheme = function(route, theme, method) {
        return RequestHandler.routeSupportsSiteTheme(route, theme, method, GLOBAL_SITE);
    };

    /**
     * Determines the theme that will be executed for the route.
     * The themes will be prioritized as: active theme, pencilblue, followed by 
     * iterating over all other inherited themes.
     * @method getRouteTheme
     * @param {String} activeTheme
     * @param {Object} route
     * @return {Object} An object with two properties: theme and method
     */
    RequestHandler.prototype.getRouteTheme = function(activeTheme, route) {
        var obj = {theme: null, method: null, site: null};

        var methods = [this.req.method, 'ALL'];
        for (var i = 0; i < methods.length; i++) {

            //check for themed route
            var themesToCheck = [activeTheme, RequestHandler.DEFAULT_THEME];
            if (this.site in route.themes) {
                util.arrayPushAll(Object.keys(route.themes[this.site]), themesToCheck);
            }
            if (!pb.SiteService.isGlobal(this.site) && (pb.SiteService.GLOBAL_SITE in route.themes)) {
                util.arrayPushAll(Object.keys(route.themes[pb.SiteService.GLOBAL_SITE]), themesToCheck);
            }
            themesToCheck = _.uniq(themesToCheck);
            for (var j = 0; j < themesToCheck.length; j++) {

                //see if theme supports method and provides support
                if (RequestHandler.routeSupportsSiteTheme(route, themesToCheck[j], methods[i], this.site)) {
                    obj.theme  = themesToCheck[j];
                    obj.method = methods[i];
                    obj.site   = this.site;
                    return obj;
                } else if (RequestHandler.routeSupportsGlobalTheme(route, themesToCheck[j], methods[i])) {
                    obj.theme  = themesToCheck[j];
                    obj.method = methods[i];
                    obj.site   = GLOBAL_SITE;
                    return obj;
                }
            }
        }
        return obj;
    }

    /**
     * 
     * @method onThemeRetrieved
     * @param {String} activeTheme
     * @param {Object} route
     */
    RequestHandler.prototype.onThemeRetrieved = function(activeTheme, route) {
        var self = this;

        //check for unregistered route for theme
        var rt = this.routeTheme = this.getRouteTheme(activeTheme, route);

        if (pb.log.isSilly()) {
            pb.log.silly("RequestHandler: Settling on theme [%s] and method [%s] for URL=[%s:%s]", rt.theme, rt.method, this.req.method, this.url.href);
        }

        //sanity check
        if (rt.theme === null || rt.method === null || rt.site === null) {
            this.serve404();
            return;
        }

        //do security checks
        this.checkSecurity(rt.theme, rt.method, rt.site, function(err, result) {
            if (pb.log.isSilly()) {
                pb.log.silly("RequestHandler: Security Result=[%s]", result.success);
                for (var key in result.results) {
                    pb.log.silly("RequestHandler:"+key+': '+JSON.stringify(result.results[key]));
                }
            }
            //all good
            if (result.success) {
                return self.onSecurityChecksPassed(rt.theme, rt.method, rt.site, route);
            }

            //handle failures through bypassing other processing and doing output
            self.onRenderComplete(err);
        });
    };

    /**
     *
     * @method onSecurityChecksPassed
     * @param {String} activeTheme
     * @param {String} method
     * @param {String} site
     * @param {Object} route
     */
    RequestHandler.prototype.onSecurityChecksPassed = function(activeTheme, method, site, route) {

        //extract path variables
        var pathVars = {};
        var pathParts = this.url.pathname.split('/');
        for (var field in route.path_vars) {
            pathVars[field] = pathParts[route.path_vars[field]];
        }

        //execute controller
        var ControllerType  = route.themes[site][activeTheme][method].controller;
        var cInstance       = new ControllerType();
<<<<<<< HEAD
        this.doRender(pathVars, cInstance, route.themes[site][activeTheme][method]);
=======
        this.doRender(pathVars, cInstance, route.themes[activeTheme][method], activeTheme);
>>>>>>> bdb654b1
    };

    /**
     * Begins the rendering process by initializing the controller.  This is done 
     * by gathering all initialization parameters and calling the controller's 
     * "init" function.
     * @method doRender
     * @param {Object} pathVars The URL path's variables
     * @param {BaseController} cInstance An instance of the controller to be executed
     * @param {Object} themeRoute
     * @param {String} activeTheme
     */
    RequestHandler.prototype.doRender = function(pathVars, cInstance, themeRoute, activeTheme) {
        var self  = this;

        //attempt to parse body
        this.parseBody(themeRoute.request_body, function(err, body) {
            if (util.isError(err)) {
                err.code = 400;
                return self.serveError(err);
            }
            if(pathVars.siteid) {
                self.session.adminSiteId = pathVars.siteid;
            }
            var props = {
                request_handler: self,
                request: self.req,
                response: self.resp,
                session: self.session,
                localization_service: self.localizationService,
                path_vars: pathVars,
                query: self.url.query,
                body: body,
<<<<<<< HEAD
                site: self.site
=======
                activeTheme: activeTheme
>>>>>>> bdb654b1
            };
            cInstance.init(props, function(){
                self.onControllerInitialized(cInstance, themeRoute);
            });
        });
    };

    /**
     * Parses the incoming request body when the body type specified matches one of 
     * those explicitly allowed by the rotue.
     * @method parseBody
     * @param {Array} mimes An array of allowed MIME strings.  
     * @param {Function} cb A callback that takes 2 parameters: An Error, if 
     * occurred and the parsed body.  The parsed value is often an object but the 
     * value is dependent on the parser selected by the content type.
     */ 
    RequestHandler.prototype.parseBody = function(mimes, cb) {

        //we don't force a mime.  Controllers have the ability to handle this 
        //themselves.
        if (!util.isArray(mimes)) {
            return cb(null, null);
        }

        //verify that the content type is acceptable
        var contentType = this.req.headers['content-type'];
        if (contentType) {

            //we split on ';' to check for multipart encoding since it specifies a 
            //boundary
            contentType = contentType.split(';')[0];
            if (mimes.indexOf(contentType) === -1) {
                //a type was specified but its not accepted by the controller
                //TODO return HTTP 415
                return cb(null, null);
            }
        }

        //create the parser
        var BodyParser = BODY_PARSER_MAP[contentType];
        if (!BodyParser) {
            pb.log.silly('RequestHandler: no handler was found to parse the body type [%s]', contentType);
            return cb(null, null);
        }

        //execute the parsing
        var self = this;
        var d = domain.create();
        d.on('error', cb);
        d.run(function() {
            process.nextTick(function() {

                //initialize the parser and parse content
                var parser = new BodyParser();
                parser.parse(self.req, cb);
            });
        });
    };

    /**
     *
     * @method onControllerInitialized
     * @param {BaseController} controller
     */
    RequestHandler.prototype.onControllerInitialized = function(controller, themeRoute) {
        var self = this;
        var d = domain.create();
        d.add(controller);
        d.run(function() {
            process.nextTick(function() {
                controller[themeRoute.handler ? themeRoute.handler : 'render'](function(result){
                    self.onRenderComplete(result);
                });
            });
        });
        d.on('error', function(err) {
            pb.log.error("RequestHandler: An error occurred during controller execution. URL=[%s:%s] ROUTE=%s\n%s", self.req.method, self.req.url, JSON.stringify(self.route), err.stack);
            self.serveError(err);
        });
    };

    /**
     *
     * @method onRenderComplete
     * @param {Object} data
     */
    RequestHandler.prototype.onRenderComplete = function(data){
        if (util.isError(data)) {
            return this.serveError(data);
        }
        
        //set cookie
        var cookies = new Cookies(this.req, this.resp);
        if (this.setSessionCookie) {
            try{
                cookies.set(pb.SessionHandler.COOKIE_NAME, this.session.uid, pb.SessionHandler.getSessionCookie(this.session));
            }
            catch(e){
                pb.log.error('RequestHandler: %s', e.stack);
            }
        }

        //do any necessary redirects
        var doRedirect = typeof data.redirect != "undefined";
        if(doRedirect) {
            this.doRedirect(data.redirect);
        }
        else {
            //output data here
            this.writeResponse(data);
        }

        //calculate response time
        if (pb.log.isDebug()) {
            pb.log.debug("Response Time: "+(new Date().getTime() - this.startTime)+
                    "ms URL=["+this.req.method+']'+
                    this.req.url+(doRedirect ? ' Redirect='+data.redirect : '') +
                    (data.code == undefined ? '' : ' CODE='+data.code));
        }

        //close session after data sent
        //public content doesn't require a session so in order to not error out we
        //check if the session exists first.
        if (this.session) {
            var self = this;
            pb.session.close(this.session, function(err, result) {
                if (util.isError(err)) {
                    pb.log.warn('RequestHandler: Failed to close session [%s]', self.session.uid);
                }
            });
        }
    };

    /**
     *
     * @method writeResponse
     * @param {Object} data
     */
    RequestHandler.prototype.writeResponse = function(data){

        //infer a response code when not provided
        if(typeof data.code === 'undefined'){
            data.code = 200;
        }

        // If a response code other than 200 is provided, force that code into the head
        var contentType = 'text/html';
        if (typeof data.content_type !== 'undefined') {
            contentType = data.content_type;
        }
        else if (this.themeRoute && this.themeRoute.content_type != undefined) {
            contentType = this.themeRoute.content_type;
        }

        //send response
        //the catch allows us to prevent any plugins that callback trwice from
        //screwing us over due to the attempt to write headers twice.
        try {
            //set any custom headers
            if (util.isObject(data.headers)) {
                for(var header in data.headers) {
                    this.resp.setHeader(header, data.headers[header]);
                }
            }
            if (pb.config.server.x_powered_by) {
                this.resp.setHeader('x-powered-by', pb.config.server.x_powered_by);
            }
            this.resp.setHeader('content-type', contentType);
            this.resp.writeHead(data.code);
            
            //write content
            var content = data.content;
            if (Buffer.isBuffer(content)) {
                /* no op */
            }
            else if (util.isObject(data.content)) {
                content = JSON.stringify(content);
            }
            this.resp.end(content);
        }
        catch(e) {
            pb.log.error('RequestHandler: '+e.stack);
        }
    };

    /**
     * Creates a cookie string
     * @method writeCookie
     * @param {Object} descriptor The pieces of the cookie that are to be included 
     * in the string.  These pieces are represented as key value pairs.  Each value 
     * will be serialized via its implicity "toString" function.
     * @param {String} [cookieStr=''] The current cookie string if it exists
     * @return {String} The cookie represented as a string
     */
    RequestHandler.prototype.writeCookie = function(descriptor, cookieStr){
        cookieStr = cookieStr ? cookieStr : '';

        for(var key in descriptor) {
            cookieStr += key + '=' + descriptor[key]+'; ';
        }
        return cookieStr;
    };

    /**
     * Verifies that the incoming request meets all necessary security critiera
     * @method checkSecurity
     * @param {String} activeTheme
     * @param {String} method
     * @param {String} site
     * @param {Function} cb
     */
    RequestHandler.prototype.checkSecurity = function(activeTheme, method, site, cb){
        var self        = this;
        this.themeRoute = this.route.themes[site][activeTheme][method];

        //verify if setup is needed
        var checkSystemSetup = function(callback) {
            var result = {success: true};
            if (self.themeRoute.setup_required == undefined || self.themeRoute.setup_required == true) {
                pb.settings.get('system_initialized', function(err, isSetup){

                    //verify system init
                    if (!isSetup) {
                        result.success = false;
                        result.redirect = '/setup';
                        callback(result, result);
                        return;
                    }
                    callback(null, result);
                });
            }
            else {
                callback(null, result);
            }
        };

        var checkRequiresAuth = function(callback) {

            var result = {success: true};
            if (self.themeRoute.auth_required == true) {

                if (self.session.authentication.user_id == null || self.session.authentication.user_id == undefined) {
                    result.success  = false;
                    result.redirect = RequestHandler.isAdminURL(self.url.href) ? '/admin/login' : '/user/login';
                    self.session.on_login = self.req.method.toLowerCase() === 'get' ? self.url.href : pb.UrlService.urlJoin(pb.config.siteRoot, '/admin');
                    callback(result, result);
                    return;
                }
                callback(null, result);
            }
            else{
                callback(null, result);
            }
        };

        var checkAdminLevel = function(callback) {

            var result = {success: true};
            if (self.themeRoute.access_level !== undefined) {

                if (self.session.authentication.admin_level < self.themeRoute.access_level) {
                    result.success = false;
                    result.content = '403 Forbidden';
                    result.code    = 403;
                    callback(result, result);
                    return;
                }
                callback(null, result);
            }
            else{
                callback(null, result);
            }
        };

        var checkPermissions = function(callback) {

            var result   = {success: true};
            var reqPerms = self.themeRoute.permissions;
            var auth     = self.session.authentication;
            if (auth && auth.user && 
                auth.access_level !== pb.SecurityService.ACCESS_ADMINISTRATOR && 
                auth.user.permissisions && 
                util.isArray(reqPerms)) {

                var permMap = self.session.authentication.user.permissions;
                for(var i = 0; i < reqPerms.length; i++) {

                    if (!permMap[reqPerms[i]]) {
                        result.success = false;
                        result.content = '403 Forbidden';
                        result.code    = 403;
                        callback(result, result);
                        return;
                    }
                }
                callback(null, result);
            }
            else{
                callback(null, result);
            }
        };

        var tasks = {
            checkSystemSetup: checkSystemSetup,
            checkRequiresAuth: checkRequiresAuth,
            checkAdminLevel: checkAdminLevel,
            checkPermissions: checkPermissions
        };
        async.series(tasks, function(err, results){
            if (err) {
                cb(err, {success: false, results: results});
                return;
            }

            cb(null, {success: true, results: results});
        });
    };

    /**
     *
     * @method doRedirect
     * @param {String} location
     */
    RequestHandler.prototype.doRedirect = function(location) {
        this.resp.statusCode = 302;
        this.resp.setHeader("Location", location);
        this.resp.end();
    };

    /**
     * 
     * @method onErrorOccurred
     * @param {Error} err
     */
    RequestHandler.prototype.onErrorOccurred = function(err){
        var error = new PBError("Failed to open a session", 500);
        error.setSource(err);
        throw error;
    };

    /**
     *
     * @static
     * @method parseCookies
     * @param {Request} req
     * @return {Object}
     */
    RequestHandler.parseCookies = function(req){

        var parsedCookies = {};
        if (req.headers.cookie) {

            var cookieParameters = req.headers.cookie.split(';');
            for(var i = 0; i < cookieParameters.length; i++)  {

                var keyVal = cookieParameters[i].split('=');
                parsedCookies[keyVal[0]] = keyVal[1];
            }
        }
        return parsedCookies;
    };

    /**
     *
     * @static
     * @method urlExists
     * @param {String} url
     * @param {
     */
    RequestHandler.urlExists = function(url, id, site, cb) {
        var dao = new pb.DAO();
        if(typeof site === 'function') {
            cb = site;
            site = undefined;
        }
        var getTask = function(collection) {
            return function (callback) {
                var where = {url: url};
                if(site) {
                    where.site = site;
                }
                if (id) {
                    where[pb.DAO.getIdField()] = pb.DAO.getNotIdField(id);
                }
                dao.count(collection, where, function(err, count) {
                    if(util.isError(err) || count > 0) {
                        callback(true, count);
                    }
                    else {
                        callback(null, count);
                    }
                });
            };
        };
        async.series([getTask('article'), getTask('page')], function(err, results){
            cb(err, err != null);
        });
    };

    /**
     * 
     * @static
     * @method isAdminURL
     * @param {String} url
     */
    RequestHandler.isAdminURL = function(url) {
        if (url != null) {

            var index = url.indexOf('/');
            if (index == 0 && url.length > 0) {
                url = url.substring(1);
            }

            var pieces = url.split('/');
            return pieces.length > 0 && pieces[0].indexOf('admin') == 0;
        }
        return false;
    };

    /**
     *
     * @static
     * @method isSystemSafeURL
     * @param {String} url
     * @param {String} id
     * @param {Function} cb
     */
    RequestHandler.isSystemSafeURL = function(url, id, site, cb) {
        if(typeof site === 'function') {
            cb = site;
            site = undefined;
        }
        if (url == null || RequestHandler.isAdminURL(url)) {
            cb(null, false);
            return;
        }
        RequestHandler.urlExists(url, id, site, function(err, exists){
            cb(err, !exists);
        });
    };

    /**
     * Registers a body parser prototype for the specified mime
     * @static
     * @method registerBodyParser
     * @param {String} mime A non empty string representing the mime type that the prototype can parse
     * @param {Function} prototype A prototype that can have an instance created and parse the specified mime type
     * @return {Boolean} TRUE if the body parser was registered, FALSE if not
     */
    RequestHandler.registerBodyParser = function(mime, protoype) {
        if (!pb.validation.isNonEmptyStr(mime) || !util.isFunction(prototype)) {
            return false;
        }

        //set the prototype handler
        BODY_PARSER_MAP[mime] = protoype;
        return true;
    };
    
    return RequestHandler;
};<|MERGE_RESOLUTION|>--- conflicted
+++ resolved
@@ -240,29 +240,20 @@
         }
 
         //check for theme
-<<<<<<< HEAD
         var descriptor = RequestHandler.storage[RequestHandler.index[pattern]];
 
         //return false if specified site has no themes registered on that descriptor
         //return false if theme doesnt exist on descriptor for that site
         if (!descriptor.themes[site] || !descriptor.themes[site][theme]) {
-=======
-        if (!descriptor.themes[theme]) {
->>>>>>> bdb654b1
             return false;
         }
 
         //remove from service
-<<<<<<< HEAD
         delete descriptor.themes[site][theme];
         descriptor.themes[site].size--;
         if(descriptor.themes[site].size < 1) {
             delete descriptor.themes[site];
         }
-=======
-        pb.log.debug('RequestHander: UnRegistered Route - Theme [%s] Path [%s]', theme, path);
-        delete descriptor.themes[theme];
->>>>>>> bdb654b1
         return true;
     };
 
@@ -845,11 +836,7 @@
         //execute controller
         var ControllerType  = route.themes[site][activeTheme][method].controller;
         var cInstance       = new ControllerType();
-<<<<<<< HEAD
-        this.doRender(pathVars, cInstance, route.themes[site][activeTheme][method]);
-=======
-        this.doRender(pathVars, cInstance, route.themes[activeTheme][method], activeTheme);
->>>>>>> bdb654b1
+        this.doRender(pathVars, cInstance, route.themes[site][activeTheme][method], activeTheme);
     };
 
     /**
@@ -883,11 +870,8 @@
                 path_vars: pathVars,
                 query: self.url.query,
                 body: body,
-<<<<<<< HEAD
-                site: self.site
-=======
+                site: self.site,
                 activeTheme: activeTheme
->>>>>>> bdb654b1
             };
             cInstance.init(props, function(){
                 self.onControllerInitialized(cInstance, themeRoute);
