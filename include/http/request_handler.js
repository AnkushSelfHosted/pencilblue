--- conflicted
+++ resolved
@@ -808,7 +808,6 @@
     },
     {
     	method: 'get',
-<<<<<<< HEAD
     	path: "/admin/plugins",
     	auth_required: true,
     	access_level: ACCESS_ADMINISTRATOR,
@@ -830,14 +829,14 @@
     	access_level: ACCESS_ADMINISTRATOR,
     	controller: path.join(DOCUMENT_ROOT, 'controllers', 'admin', 'users', 'permissions.js'),
     	content_type: 'text/html'
-    },    
-=======
+    },
+    {
+    	method: 'get',
     	path: "/api/content/get_articles",
     	auth_required: false,
     	controller: path.join(DOCUMENT_ROOT, 'controllers', 'api', 'content', 'get_articles.js'),
     	content_type: 'application/json'
-    }
->>>>>>> f2cf0f5e
+    }    
 ];
 
 RequestHandler.init = function(){
