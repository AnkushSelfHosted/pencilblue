/*
    Copyright (C) 2015  PencilBlue, LLC

    This program is free software: you can redistribute it and/or modify
    it under the terms of the GNU General Public License as published by
    the Free Software Foundation, either version 3 of the License, or
    (at your option) any later version.

    This program is distributed in the hope that it will be useful,
    but WITHOUT ANY WARRANTY; without even the implied warranty of
    MERCHANTABILITY or FITNESS FOR A PARTICULAR PURPOSE.  See the
    GNU General Public License for more details.

    You should have received a copy of the GNU General Public License
    along with this program.  If not, see <http://www.gnu.org/licenses/>.
*/

//dependencies
var fs      = require('fs');
var path    = require('path');
var cluster = require('cluster');
var process = require('process');
var util    = require('./util.js');
var winston = require('winston');

/**
 * Default configuration.  The settings here should be overriden by taking the
 * example file "sample.config.json" and modifying it to override the properties
 * shown below.  In order to properly override the default configuration do the
 * following:
 * 1) copy "sample.config.json" to "/etc/pencilblue/config.json"
 * 2) Override the properties as desired.
 * 3) Add any custom properties you wish to provide for your specific purposes.
 * @class Configuration
 * @constructor
 */
function Configuration(){}

/**
 * 
 * @static
 * @readonly
 * @property DOCUMENT_ROOT
 * @type {String}
 */
Configuration.DOCUMENT_ROOT = __dirname.substr(0, __dirname.indexOf(path.sep+'include'));

/**
 * 
 * @static
 * @readonly
 * @property EXTERNAL_ROOT
 * @type {String}
 */
Configuration.EXTERNAL_ROOT = path.join(path.sep, 'etc', 'pencilblue');


/**
 * The default logging directory absolute file path
 * @private
 * @static
 * @readonly
 * @property LOG_DIR
 * @type {String}
 */
var LOG_DIR = path.join(Configuration.DOCUMENT_ROOT, 'log');

/**
 * The default logging file absolute path
 * @private
 * @static
 * @readonly
 * @property LOG_FILESC
 * @type {String}
 */
var LOG_FILE = path.join(LOG_DIR, 'pencilblue.log');

/**
 * The configuration module overrides file name 
 * @private
 * @static
 * @readonly
 * @property CONFIG_MODULE_NAME
 * @type {String}
 */
var CONFIG_MODULE_NAME  = 'config.js';

/**
 * The default list of absolute file paths to try when loading the configuration
 * @private
 * @static
 * @readonly
 * @property OVERRIDE_FILE_PATHS
 * @type {Array}
 */
var OVERRIDE_FILE_PATHS = [
    path.join(Configuration.DOCUMENT_ROOT, CONFIG_MODULE_NAME),
    path.join(Configuration.EXTERNAL_ROOT, CONFIG_MODULE_NAME)
];

/** 
 * Retrieve the base configuration
 */
Configuration.getBaseConfig = function(multisite) {
    return {

        //The name of the site.
        siteName: 'pencilblue',

        //The root of the site.  This host part should ALWAYS match the value of
        //the siteIP
        siteRoot: 'http://localhost:8080',

        //The hostname or IP address that the web server instance will bind to
        siteIP:   '0.0.0.0',

        //The primary port to listen for traffic on.  Some environment such as
        //heroku force you to use whatever port they have available.  In such cases
        //the port is passed as an environment variable.
        sitePort: process.env.port || process.env.PORT || 8080,

        //the absolute file path to the directory where installation lives
        docRoot:  Configuration.DOCUMENT_ROOT,

        //enables/disables multiple sites in a single pencilblue instance (multitenancy)
        multisite: {
            enabled: false,

            // When multisite.enabled is true, this is the hostname that will resolve to the global namespace.
            // Only Admin routes will be activated for this hostname.
            globalRoot: 'http://global.localhost:8080'
        },

        //provides a configuration for connecting to persistent storage.  The
        //default configuration is meant for mongodb.
        db: {
            type:'mongo',
            servers: [
                '127.0.0.1:27017'
            ],

            //the name of the default DB for the system
            name: 'pencil_blue',
            
            options: {
                
                //http://docs.mongodb.org/manual/core/write-concern/
                w: 1
            },

            //PB provides the ability to log queries.  This is handy during
            //development to see how many trips to the DB a single request is
            //making.  The queries log at level "info".
            query_logging: false,

            //http://mongodb.github.io/node-mongodb-native/api-generated/db.html#authenticate
            authentication: {
                un: null,
                pw: null,
                options: {
                    //authMechanism: "MONGODB-CR"|"GSSAPI"|"PLAIN", //Defaults to MONGODB-CR
                    //authdb: "db name here", //Defaults to the db attempted to be connected to
                    //authSource: "db name here", //Defaults to value of authdb
                }
            },

            //This option instructs the child to skip the checks to ensure that the
            //indices are built.  It makes the assumption that the user doesn't care
            //or that they are already in place.  This would typically be used in a
            //large production system where load can burst.  In that particular case
            //you wouldn't want to let your instances annoy the DB to check for
            //indices because it would cause greater strain on the DB under heavy
            //load.
            skip_index_check: false,

            //The indices that will be ensured by the system.  This list is checked
            //at startup by every child process.  The override config.json file may
            //also provide this attribute.  In that case the items in that array
            //will be added to the those that already exist.  This attributes is generated
            //based on the multisite boolean setting.  NOTE: duplicates can
            //exist.
            indices: require('./dao/indices.js')(multisite)
        },

        //PB supports redis as a caching layer out of the box.  For development
        //purposes the "fake-redis" module can be used by setting the fake property
        //to true.
        cache: {
            fake: true,
            host: "localhost",
            port: 6379
            //auth_pass: "password here"
        },

        //PB supports two session stores out of the box: mongo & redis.  The
        //timeout value is in ms.
        session: {
            storage: "redis",
            timeout: 2000000
        },

        //The logging settings.  The level property specifies at what level to log.
        //It can be of any of the following: silly, debug, info, warn, error.  The
        //file property specifes the absolute file path where the log file should
        //be written.  If no value is provided the file transport will not be
        //configured. The "showErrors" property indicates if the stack trace should
        //be included in the serialization of the error.
        logging: {

            level: "info",
            file: LOG_FILE,
            showErrors: true
        },

        //System settings always have the persistent storage layer on.  Optionally,
        //the cache and/or memory can be used.  It is not recommended to use memory
        //unless you are developing locally with a single worker.  Memory is not
        //synced across cluster workers so be careful if this option is set to true.
        settings: {
            use_memory: true,
            use_cache: false,

            //The timeout specifies how long in milliseconds a setting will exist
            //in memory before being flushed.  A value of 0 indicates that the
            //values will not be purged from memory once expired.
            memory_timeout: 0
        },

        //The template engine can take advantage of caching so that they are not
        //retrieved and compiled from disk on each request.  In a development
        //environment it is ok because you will want to see the changes you make
        //after each tweak.
        templates: {
            use_memory: true,
            use_cache: false,

            //The timeout specifies how long in milliseconds a setting will exist
            //in memory before being flushed.  A value of 0 indicates that the
            //values will not be purged from memory once expired.
            memory_timeout: 0
        },

        //Plugins can also take advantage of the caching.  This prevents a DB call
        //to lookup active plugins and their settings.
        plugins: {
            caching: {
                use_memory: true,
                use_cache: false,

                //The timeout specifies how long in milliseconds a setting will exist
                //in memory before being flushed.  A value of 0 indicates that the
                //values will not be purged from memory once expired.
                memory_timeout: 0
            },
            
            //The default plugin.  Allows for the default plugin to be 
            //referenced from a single location.  The property can be overriden 
            //but may have unexpected behavior.
            default: 'pencilblue'
        },

        //PB provides a process registry.  It utilizes the cache to register
        //properties about itself that are available via API or in the admin
        //console.  This makes it easy to assist in monitoring your cluster and
        //processes in production or development.  The type value can be one of
        //three values: 'redis', 'mongo' or an absolute path that implements the
        //functions necessary to be a registration storage provider.The update
        //interval specifies how many ms to wait before updating the registry with
        //fresh data about itself.  The key specifies what the base of the cache
        //key looks like.
        registry: {
            enabled: true,
            logging_enabled: false,
            type: "redis",
            update_interval: 10000,
            key: 'server_registry'
        },

        //PB aims to help developers scale.  The system can take advantage of
        //Node's cluster module to scale across the system cores. In order to
        //protect against repeated catastrophic failures the system allows for
        //"fatal_error_count" errors to occur outside of "fatal_error_timeout" secs.
        //If the maximum number of failures occur inside of the allowed timeframe
        //the master process and all the worker children will shutdown.
        cluster: {
            fatal_error_timeout: 2000,
            fatal_error_count: 5,

            //This value descibes the number of child processes to spawn when the
            //master process is started in self managed mode.  The value can also
            //be set to "auto".  This will instruct the master process to inspect
            //the number of cores on the server and spawn a child process for each
            //core.
            workers: 1,

            //The self managed flag indicates whether or not PencilBlue should
            //start a master process who's sole responsibility is to watch over the
            //child workers that it spawns.  The default, TRUE, allows for
            //PencilBlue to watch for failures and decide on its own whether or not
            //to attempt to continue.  When FALSE, PB starts as a stand alone
            //process.  Set to FALSE when you want to debug a single process or
            //when operating in a cloud environment that manages the instances on
            //each server.
            self_managed: true
        },

        //PB supports two methods of handling SSL.  Standard point to a cert as
        //described by the options below and SSL termination and the use of the
        //"X-FORWARDED-PROTO" header.  Node does not gracefully handle the redirect
        //of HTTP traffic to HTTPS.  PB handles this for you in what we call the
        //handoff.  PB will start a second http server listening on the
        //"handoff_port".  When traffic is received it will be redirected to the
        //URL of the form "siteRoot+[URL PATH]".  The port will only show if
        //specified by the "use_handoff_port_in_redirect" property.
        server: {
            ssl: {
                enabled: false,
                handoff_port: 8080,
                use_x_forwarded: false,
                use_handoff_port_in_redirect: false,
                key: "ssl/key.pem",
                cert: "ssl/cert.crt",
                chain: "ssl/chain.crt"
            },

            //when non-empty, a header (X-POWERED-BY) will be added to each outgoing
            //response with "PencilBlue".  Cheesy but it helps the BuiltWith tools
            //of the world kep track of who uses what
            x_powered_by: "PencilBlue"
        },

        //PB uses a publish subscribe model to announce events to other members of
        //the cluster.  Out of the box PB provides a Redis implementation but it is
        //also possible to provide a custom implementation. AMQP would be a good
        //future implementation just as an example.  Custom implementations can be
        //used by providing the absolute path to the implementation in the "broker"
        //field.
        command: {
            broker: 'redis',
            timeout: 3000
        },

        //The media block specifies the options for how media is persisted.
        //PencilBlue provides two storage engines out of the box.  The first is
        //'fs' which is the regular file system.  This is the default option.
        //However, as soon as PB is clustered on two or more nodes this **MUST** be
        //changed to a different provider.  The second provider, 'mongo', is a media
        //storage mechanism powered by MongoDB's GridFS.  The 'mongo' provider does
        //support the distributed PencilBlue configuration although it is not
        //recommended for large scale use.  Systems that have larger or more
        //performant data needs should look at other plugins to support that need.
        media: {

            provider: 'fs',
            parent_dir: 'public',

            //The root media URL.  Example values: '//cdn.mydomain.com' or
            //'http://example-bucket.s3-website-us-east-1.amazonaws.com'.  Use this
            //if media is served from a domain other than the site root.
            urlRoot: '',

            //The maximum size of media files that can be uploaded to the server in
            //bytes
            max_upload_size: 2 * 1024 * 1024
        },

        //Contains all of the configuration for localization and internationalization.
        localization: {

<<<<<<< HEAD
            //The default locale is the fallback when localization fails for the user's desired language.
            defaultLocale: 'en-US'
=======
            //page
            {
                collection: 'page',
                spec: {url: ASC},
                options: {unique: true}
            },
            {
                collection: 'page',
                spec: {headline: ASC},
                options: {unique: true}
            },
            {
                collection: 'page',
                spec: {publish_date: DESC},
                options: {}
            },
            {
                collection: 'page',
                spec: {publish_date: DESC, draft: ASC},
                options: {}
            },
            {
                collection: 'page',
                spec: {author: ASC},
                options: {}
            },
            {
                collection: 'page',
                spec: {author: ASC, publish_date: DESC, draft: ASC},
                options: {}
            },
            {
                collection: 'page',
                spec: {page_media: ASC},
                options: {}
            },
            {
                collection: 'page',
                spec: {page_topics: ASC},
                options: {}
            },
            {
                collection: 'page',
                spec: {created: ASC},
                options: {}
            },
            
            //lock
            {
                collection: 'lock',
                spec: {name: ASC},
                options: {unique: true}
            },
            {
                collection: 'lock',
                spec: {timeout: ASC},
                options: {expireAfterSeconds: 0}
            }
        ]
	},

    //PB supports redis as a caching layer out of the box.  For development
    //purposes the "fake-redis" module can be used by setting the fake property
    //to true.
	cache: {
		fake: true,
		host: "localhost",
		port: 6379,
        //auth_pass: "password here"
	},

    //PB supports two session stores out of the box: mongo & redis.  The
    //timeout value is in ms.
	session: {
		storage: "redis",
		timeout: 2000000
	},

    //The logging settings.  The level property specifies at what level to log.  
    //It can be of any of the following: silly, debug, info, warn, error.  The 
    //file property specifes the absolute file path where the log file should 
    //be written.  If no value is provided the file transport will not be 
    //configured. The "showErrors" property indicates if the stack trace should 
    //be included in the serialization of the error.
    logging: {
        
        level: "info",
        file: LOG_FILE,
        showErrors: true
    },

    //System settings always have the persistent storage layer on.  Optionally,
    //the cache and/or memory can be used.  It is not recommended to use memory
    //unless you are developing locally with a single worker.  Memory is not
    //synced across cluster workers so be careful if this option is set to true.
	settings: {
		use_memory: true,
		use_cache: false,
        
        //The timeout specifies how long in milliseconds a setting will exist 
        //in memory before being flushed.  A value of 0 indicates that the 
        //values will not be purged from memory once expired.
        memory_timeout: 0,
	},

    //The template engine can take advantage of caching so that they are not
    //retrieved and compiled from disk on each request.  In a development
    //environment it is ok because you will want to see the changes you make
    //after each tweak.
	templates: {
		use_memory: true,
		use_cache: false,
        
        //The timeout specifies how long in milliseconds a setting will exist 
        //in memory before being flushed.  A value of 0 indicates that the 
        //values will not be purged from memory once expired.
        memory_timeout: 0,
	},

    //Plugins can also take advantage of the caching.  This prevents a DB call
    //to lookup active plugins and their settings.
	plugins: {
		caching: {
			use_memory: true,
			use_cache: false,
            
            //The timeout specifies how long in milliseconds a setting will exist 
            //in memory before being flushed.  A value of 0 indicates that the 
            //values will not be purged from memory once expired.
            memory_timeout: 0,
		}
	},

    //PB provides a process registry.  It utilizes the cache to register
    //properties about itself that are available via API or in the admin
    //console.  This makes it easy to assist in monitoring your cluster and
    //processes in production or development.  The type value can be one of
    //three values: 'redis', 'mongo' or an absolute path that implements the
    //functions necessary to be a registration storage provider.The update
    //interval specifies how many ms to wait before updating the registry with
    //fresh data about itself.  The key specifies what the base of the cache
    //key looks like.
	registry: {
		enabled: true,
        logging_enabled: false,
        type: "redis",
		update_interval: 10000,
		key: 'server_registry'
	},

    //PB aims to help developers scale.  The system can take advantage of
    //Node's cluster module to scale across the system cores. In order to
    //protect against repeated catastrophic failures the system allows for
    //"fatal_error_count" errors to occur outside of "fatal_error_timeout" secs.
    //If the maximum number of failures occur inside of the allowed timeframe
    //the master process and all the worker children will shutdown.
    cluster: {
        fatal_error_timeout: 2000,
        fatal_error_count: 5,
        
        //This value descibes the number of child processes to spawn when the 
        //master process is started in self managed mode.  The value can also 
        //be set to "auto".  This will instruct the master process to inspect 
        //the number of cores on the server and spawn a child process for each 
        //core.
        workers: 1,
        
        //The self managed flag indicates whether or not PencilBlue should 
        //start a master process who's sole responsibility is to watch over the 
        //child workers that it spawns.  The default, TRUE, allows for 
        //PencilBlue to watch for failures and decide on its own whether or not 
        //to attempt to continue.  When FALSE, PB starts as a stand alone 
        //process.  Set to FALSE when you want to debug a single process or 
        //when operating in a cloud environment that manages the instances on 
        //each server.
        self_managed: true
    },

    //PB supports two methods of handling SSL.  Standard point to a cert as
    //described by the options below and SSL termination and the use of the
    //"X-FORWARDED-PROTO" header.  Node does not gracefully handle the redirect
    //of HTTP traffic to HTTPS.  PB handles this for you in what we call the
    //handoff.  PB will start a second http server listening on the
    //"handoff_port".  When traffic is received it will be redirected to the
    //URL of the form "siteRoot+[URL PATH]".  The port will only show if
    //specified by the "use_handoff_port_in_redirect" property.
    server: {
        ssl: {
            enabled: false,
            handoff_port: 8080,
            use_x_forwarded: false,
            use_handoff_port_in_redirect: false,
            key: "ssl/key.pem",
            cert: "ssl/cert.crt",
            
            //The certificate authority, or chain, is optional.  It is 
            //recommended to keep the paths consistent and place the CA cert 
            //at: "ssl/chain.crt"
            chain: null
>>>>>>> 2de34a8b
        },

        //The locking service provides a common mechanism for processes to reserve
        //access to resources during critical operations.  When the locks exist,
        //other PB instances will not hinder the other process from completing its
        //task.
        locks: {

            //By default, the db will be used as the store for the locks.  Another
            //out of the box provider is 'cache'.  It leverages the cache as a
            //store.  Custom implementations are also acceptable.  The relative
            //path from the installation root to the module should be provided.
            provider: 'db',

            //The default amount of time that a lock will be persisted in seconds.
            timeout: 30
        },

        //Pulls in the package.json file for PB and extracts the version so it is
        //available in the configuration.
        version: require(path.join(Configuration.DOCUMENT_ROOT, 'package.json')).version
    };
};

/**
 * Loads an external configuration.
 * NOTE: This should only be called once by the core code at startup.  Calling
 * this function after the server starts may cause unintended behavior across
 * the system.
 * @static
 * @method load
 * @param {Array|String} filePaths
 * @return {Object}
 */
Configuration.load = function(filePaths) {
    if (util.isString(filePaths)) {
        filePaths = [filePaths];
    }
    else if (!filePaths) {
        filePaths = OVERRIDE_FILE_PATHS;
    }

    //find the override file, if exists
    var override       = {};
    var overrideFile   = null;
    var overridesFound = false;
    for (var i = 0; i < filePaths.length; i++) {

    	overrideFile = filePaths[i];
    	if (fs.existsSync(overrideFile)) {

            try{
                override       = require(overrideFile);
                overridesFound = true;
                break;
            }
            catch(e){
                console.log('SystemStartup: Failed to parse configuration file [%s]: %s', overrideFile, e.stack);
            }
    	}
    }

    //log result
    var message;
    if (overridesFound) {
        message = util.format('Override file [%s] will be applied.', overrideFile);
    }
    else {
        message = 'No overrides are available, skipping to defaults after searching the following files:';
        filePaths.forEach(function(filePath) {
            message += util.format('\n* %s', filePath);
        });
    }
    console.log(message);

    //perform any overrides
    return Configuration.mergeWithBase(override);
};

/**
 * 
 * @static
 * @method mergeWithBase
 */
Configuration.mergeWithBase = function(overrides) {
    
    var multisite = overrides && overrides.multisite ? overrides.multisite.enabled : false;
    var baseConfig = Configuration.getBaseConfig(multisite);

    //merge in all overrides with the base configuration
    var config = util.deepMerge(overrides, baseConfig);

    //special check to ensure that there is no ending slash on the site root
    if (config.siteRoot.lastIndexOf('/') === (config.siteRoot.length - 1)) {
        config.siteRoot = config.siteRoot.substring(0, config.siteRoot.length - 1);
    }

    //special check to ensure that there is no ending slash on the media root
    if (config.media.urlRoot.lastIndexOf('/') === (config.media.urlRoot.length - 1)) {
        config.media.urlRoot = config.media.urlRoot.substring(0, config.media.urlRoot.length - 1);
    }
    
	return config;
};

//export configuration
module.exports = Configuration;<|MERGE_RESOLUTION|>--- conflicted
+++ resolved
@@ -320,7 +320,11 @@
                 use_handoff_port_in_redirect: false,
                 key: "ssl/key.pem",
                 cert: "ssl/cert.crt",
-                chain: "ssl/chain.crt"
+            
+                //The certificate authority, or chain, is optional.  It is 
+                //recommended to keep the paths consistent and place the CA cert 
+                //at: "ssl/chain.crt"
+                chain: null
             },
 
             //when non-empty, a header (X-POWERED-BY) will be added to each outgoing
@@ -367,210 +371,8 @@
         //Contains all of the configuration for localization and internationalization.
         localization: {
 
-<<<<<<< HEAD
             //The default locale is the fallback when localization fails for the user's desired language.
             defaultLocale: 'en-US'
-=======
-            //page
-            {
-                collection: 'page',
-                spec: {url: ASC},
-                options: {unique: true}
-            },
-            {
-                collection: 'page',
-                spec: {headline: ASC},
-                options: {unique: true}
-            },
-            {
-                collection: 'page',
-                spec: {publish_date: DESC},
-                options: {}
-            },
-            {
-                collection: 'page',
-                spec: {publish_date: DESC, draft: ASC},
-                options: {}
-            },
-            {
-                collection: 'page',
-                spec: {author: ASC},
-                options: {}
-            },
-            {
-                collection: 'page',
-                spec: {author: ASC, publish_date: DESC, draft: ASC},
-                options: {}
-            },
-            {
-                collection: 'page',
-                spec: {page_media: ASC},
-                options: {}
-            },
-            {
-                collection: 'page',
-                spec: {page_topics: ASC},
-                options: {}
-            },
-            {
-                collection: 'page',
-                spec: {created: ASC},
-                options: {}
-            },
-            
-            //lock
-            {
-                collection: 'lock',
-                spec: {name: ASC},
-                options: {unique: true}
-            },
-            {
-                collection: 'lock',
-                spec: {timeout: ASC},
-                options: {expireAfterSeconds: 0}
-            }
-        ]
-	},
-
-    //PB supports redis as a caching layer out of the box.  For development
-    //purposes the "fake-redis" module can be used by setting the fake property
-    //to true.
-	cache: {
-		fake: true,
-		host: "localhost",
-		port: 6379,
-        //auth_pass: "password here"
-	},
-
-    //PB supports two session stores out of the box: mongo & redis.  The
-    //timeout value is in ms.
-	session: {
-		storage: "redis",
-		timeout: 2000000
-	},
-
-    //The logging settings.  The level property specifies at what level to log.  
-    //It can be of any of the following: silly, debug, info, warn, error.  The 
-    //file property specifes the absolute file path where the log file should 
-    //be written.  If no value is provided the file transport will not be 
-    //configured. The "showErrors" property indicates if the stack trace should 
-    //be included in the serialization of the error.
-    logging: {
-        
-        level: "info",
-        file: LOG_FILE,
-        showErrors: true
-    },
-
-    //System settings always have the persistent storage layer on.  Optionally,
-    //the cache and/or memory can be used.  It is not recommended to use memory
-    //unless you are developing locally with a single worker.  Memory is not
-    //synced across cluster workers so be careful if this option is set to true.
-	settings: {
-		use_memory: true,
-		use_cache: false,
-        
-        //The timeout specifies how long in milliseconds a setting will exist 
-        //in memory before being flushed.  A value of 0 indicates that the 
-        //values will not be purged from memory once expired.
-        memory_timeout: 0,
-	},
-
-    //The template engine can take advantage of caching so that they are not
-    //retrieved and compiled from disk on each request.  In a development
-    //environment it is ok because you will want to see the changes you make
-    //after each tweak.
-	templates: {
-		use_memory: true,
-		use_cache: false,
-        
-        //The timeout specifies how long in milliseconds a setting will exist 
-        //in memory before being flushed.  A value of 0 indicates that the 
-        //values will not be purged from memory once expired.
-        memory_timeout: 0,
-	},
-
-    //Plugins can also take advantage of the caching.  This prevents a DB call
-    //to lookup active plugins and their settings.
-	plugins: {
-		caching: {
-			use_memory: true,
-			use_cache: false,
-            
-            //The timeout specifies how long in milliseconds a setting will exist 
-            //in memory before being flushed.  A value of 0 indicates that the 
-            //values will not be purged from memory once expired.
-            memory_timeout: 0,
-		}
-	},
-
-    //PB provides a process registry.  It utilizes the cache to register
-    //properties about itself that are available via API or in the admin
-    //console.  This makes it easy to assist in monitoring your cluster and
-    //processes in production or development.  The type value can be one of
-    //three values: 'redis', 'mongo' or an absolute path that implements the
-    //functions necessary to be a registration storage provider.The update
-    //interval specifies how many ms to wait before updating the registry with
-    //fresh data about itself.  The key specifies what the base of the cache
-    //key looks like.
-	registry: {
-		enabled: true,
-        logging_enabled: false,
-        type: "redis",
-		update_interval: 10000,
-		key: 'server_registry'
-	},
-
-    //PB aims to help developers scale.  The system can take advantage of
-    //Node's cluster module to scale across the system cores. In order to
-    //protect against repeated catastrophic failures the system allows for
-    //"fatal_error_count" errors to occur outside of "fatal_error_timeout" secs.
-    //If the maximum number of failures occur inside of the allowed timeframe
-    //the master process and all the worker children will shutdown.
-    cluster: {
-        fatal_error_timeout: 2000,
-        fatal_error_count: 5,
-        
-        //This value descibes the number of child processes to spawn when the 
-        //master process is started in self managed mode.  The value can also 
-        //be set to "auto".  This will instruct the master process to inspect 
-        //the number of cores on the server and spawn a child process for each 
-        //core.
-        workers: 1,
-        
-        //The self managed flag indicates whether or not PencilBlue should 
-        //start a master process who's sole responsibility is to watch over the 
-        //child workers that it spawns.  The default, TRUE, allows for 
-        //PencilBlue to watch for failures and decide on its own whether or not 
-        //to attempt to continue.  When FALSE, PB starts as a stand alone 
-        //process.  Set to FALSE when you want to debug a single process or 
-        //when operating in a cloud environment that manages the instances on 
-        //each server.
-        self_managed: true
-    },
-
-    //PB supports two methods of handling SSL.  Standard point to a cert as
-    //described by the options below and SSL termination and the use of the
-    //"X-FORWARDED-PROTO" header.  Node does not gracefully handle the redirect
-    //of HTTP traffic to HTTPS.  PB handles this for you in what we call the
-    //handoff.  PB will start a second http server listening on the
-    //"handoff_port".  When traffic is received it will be redirected to the
-    //URL of the form "siteRoot+[URL PATH]".  The port will only show if
-    //specified by the "use_handoff_port_in_redirect" property.
-    server: {
-        ssl: {
-            enabled: false,
-            handoff_port: 8080,
-            use_x_forwarded: false,
-            use_handoff_port_in_redirect: false,
-            key: "ssl/key.pem",
-            cert: "ssl/cert.crt",
-            
-            //The certificate authority, or chain, is optional.  It is 
-            //recommended to keep the paths consistent and place the CA cert 
-            //at: "ssl/chain.crt"
-            chain: null
->>>>>>> 2de34a8b
         },
 
         //The locking service provides a common mechanism for processes to reserve
