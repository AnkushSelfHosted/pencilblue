--- conflicted
+++ resolved
@@ -109,8 +109,7 @@
         ErrorFormatters: require(path.join(config.docRoot, '/include/error/formatters/error_formatters.js')),
 
         Localization: require(path.join(config.docRoot, '/include/localization.js')),
-
-<<<<<<< HEAD
+        
         MongoRegistrationProvider: require(config.docRoot + '/include/system/registry/mongo_registration_provider.js'),
         RedisRegistrationProvider: require(config.docRoot + '/include/system/registry/redis_registration_provider.js'),
         ServerRegistration: require(config.docRoot, '/include/system/server_registration.js'),
@@ -120,13 +119,6 @@
         CommandService: require(path.join(config.docRoot, '/include/system/command/command_service.js')),
 
         SettingServiceFactory: require(path.join(config.docRoot, '/include/system/settings.js'))
-=======
-        MongoRegistrationProvider: require(path.join(config.docRoot, '/include/system/registry/mongo_registration_provider.js')),
-        RedisRegistrationProvider: require(path.join(config.docRoot, '/include/system/registry/redis_registration_provider.js')),
-        ServerRegistration: require(path.join(config.docRoot, '/include/system/server_registration.js')),
-        
-        
->>>>>>> 6da48016
     };
 
     //error on removed items
