--- conflicted
+++ resolved
@@ -153,24 +153,7 @@
             }
         });
     });
-
-<<<<<<< HEAD
-=======
-    pb.LibrariesService = require(path.join(config.docRoot, '/include/libraries.js'))(pb); // JS libraries settings and functions
-    Object.defineProperty(pb, 'libraries', {
-        get: function() {
-            pb.log.warn('PencilBlue: pb.libraries is deprecated.  Use pb.LibrariesService instead');
-            return new pb.ContentService();
-        }
-    });
-    pb.ClientJs = require(config.docRoot+'/include/client_js')(pb); // Client JS
-    Object.defineProperty(pb, 'js', {
-        get: function() {
-            pb.log.warn('PencilBlue: pb.js is deprecated.  Use pb.ClientJs instead');
-            return pb.ClientJS;
-        }
-    });
->>>>>>> cd21efc0
+    
     pb.AdminNavigation    = require(path.join(config.docRoot, '/include/admin_navigation'))(pb);			// Admin Navigation
     pb.AdminSubnavService = require(path.join(config.docRoot, '/include/service/admin/admin_subnav_service.js'))(pb);
     pb.AnalyticsManager   = require(path.join(config.docRoot, '/include/system/analytics_manager.js'))(pb);
