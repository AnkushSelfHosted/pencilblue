--- conflicted
+++ resolved
@@ -156,14 +156,6 @@
     UserService.prototype.getAdminOptions = function (session, ls) {
         var adminOptions = [];
 
-<<<<<<< HEAD
-        if (!pb.SiteService.isGlobal(this.context.site)) {
-            adminOptions = [
-                {name: ls.g('generic.READER'), value: pb.SecurityService.ACCESS_USER},
-                {name: ls.g('generic.WRITER'), value: pb.SecurityService.ACCESS_WRITER},
-                {name: ls.g('generic.EDITOR'), value: pb.SecurityService.ACCESS_EDITOR}
-            ];
-=======
         //in multi-site deployments non-global sites are limited to user roles: READER, WRITER, EDITOR.
         //Admin roles (ADMINISTRATOR and MANAGING_EDITOR) are resevered for the global site.
         if (!pb.config.multisite.enabled || !pb.SiteService.isGlobal(this.context.site)) {
@@ -172,7 +164,6 @@
                 {name: ls.g('generic.WRITER'), value: pb.SecurityService.ACCESS_WRITER},
                 {name: ls.g('generic.EDITOR'), value: pb.SecurityService.ACCESS_EDITOR}
             );
->>>>>>> 1923433f
         }
 
         //we want these included for single site deployments too.  However, we
