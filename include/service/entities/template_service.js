/*
    Copyright (C) 2015  PencilBlue, LLC

    This program is free software: you can redistribute it and/or modify
    it under the terms of the GNU General Public License as published by
    the Free Software Foundation, either version 3 of the License, or
    (at your option) any later version.

    This program is distributed in the hope that it will be useful,
    but WITHOUT ANY WARRANTY; without even the implied warranty of
    MERCHANTABILITY or FITNESS FOR A PARTICULAR PURPOSE.  See the
    GNU General Public License for more details.

    You should have received a copy of the GNU General Public License
    along with this program.  If not, see <http://www.gnu.org/licenses/>.
*/

//dependencies
var path        = require('path');
var async       = require('async');
var HtmlEncoder = require('htmlencode');
var util        = require('../../util.js');

module.exports = function(pb) {

    /**
     * A templating engine that provides the ability to read in file snippets and
     * call back for data based on the flags in the template file.  The instance
     * can be provided a Localization instance which will be used to perform
     * translations for localization flags are encountered.  Flags are marked in
     * html files by the pattern ^xzy^.  The values provided here are not HTML
     * encoded.  Any reserved characters must be manually encoded by any flag
     * call backs.
     *
     * @class TemplateService
     * @constructor
     * @module Services
     * @submodule Entities
     * @param {Object} [localizationService] The localization service object
     */
    function TemplateService(localizationService){
        this.localCallbacks      = {
            year: (new Date()).getFullYear()
        };

        this.localizationService = null;
        if (localizationService) {
            this.localizationService = localizationService;
        }

        //set the prioritized template as not specified
        this.theme = null;

        //ensure template loader is initialized
        if (TEMPLATE_LOADER === null) {
            var objType  = 'template';
            var services = [];

            //add in-memory service
            if (pb.config.templates.use_memory){
                var options = {
                    objType: objType,
                    timeout: pb.config.templates.memory_timeout
                };
                services.push(new pb.MemoryEntityService(options));
            }

            //add cache service
            if (pb.config.templates.use_cache) {
                services.push(new pb.CacheEntityService(objType));
            }

            //always add fs service
            services.push(new pb.TemplateEntityService());

            TEMPLATE_LOADER = new pb.SimpleLayeredService(services, 'TemplateService');
        }

        /**
         * Indicates if the data from the registered flags
         * should be reprocessed.  The value is FALSE by default.
         * @property reprocess
         * @type {Boolean}
         */
        this.reprocess = false;

        /**
         * @property unregisteredFlagTemplate
         * @type {Function}
         */
        this.unregisteredFlagHandler = null;
        
        /**
         * @property pluginService
         * @type {PluginService}
         */
        this.pluginService = new pb.PluginService();
    }

    //constants
    var TEMPLATE_PREFIX         = 'tmp_';
    var TEMPLATE_PREFIX_LEN     = TEMPLATE_PREFIX.length;
    var LOCALIZATION_PREFIX     = 'loc_';
    var LOCALIZATION_PREFIX_LEN = LOCALIZATION_PREFIX.length;
    var SYSTEM_PREFIX           = 'system_';
    var SYSTEM_PREFIX_LEN       = SYSTEM_PREFIX.length;

    var TEMPLATE_LOADER = null;

    var TEMPLATE_PIECE_STATIC = 'static';
    var TEMPLATE_PIECE_FLAG   = 'flag';

    /**
     * A container that provides the mapping for global call backs.  These should
     * only be added to at the start of the application or on plugin install/update.
     *
     * @private
     * @property
     */
    var GLOBAL_CALLBACKS = {
        site_root: pb.config.siteRoot,
        site_name: pb.config.siteName,
        site_logo: function(flag, callback) {
            pb.settings.get('site_logo', function(err, logo) {
                callback(null, logo ? logo : '/img/pb_logo.png');
            });
        },
        site_menu_logo: '/img/logo_menu.png',
        site_icon: function(flag, callback) {
            var pluginService = new pb.PluginService();
            pluginService.getActiveIcon(callback);
        },
        version: pb.config.version
    };

    /**
     * 
     * @property unregisteredFlagHandler
     * @type {Function}
     */
    TemplateService.unregisteredFlagHandler = function(flag) {
        return '^'+flag+'^';
    };

    /**
     * Sets the prioritized theme to use when loading templates
     *
     * @method setTheme
     * @param {string} theme The name of the theme.
     */
    TemplateService.prototype.setTheme = function(theme) {
        this.theme = theme;
    };

    /**
     * Retrieves the prioratized theme
     *
     * @method getTheme
     * @return {string} The prioritized theme to use when loading templates
     */
    TemplateService.prototype.getTheme = function() {
        return this.theme;
    };

    /**
     * When a flag is encountered that is not registered with the engine the 
     * handler is called as a fail safe.  It is expected to return a string that 
     * will be put in the place of the flag.
     *
     * @method setUnregisteredFlagHandler
     * @param {Function} unregisteredFlagHandler
     * @return {Boolean} TRUE when the handler was set, FALSE if not
     */
    TemplateService.prototype.setUnregisteredFlagHandler = function(unregisteredFlagHandler) {
        if (!util.isFunction(unregisteredFlagHandler)) {
            return false;
        }

        this.unregisteredFlagHandler = unregisteredFlagHandler;
        return true;
    };

    /**
     * When a flag is encountered that is not registered with the engine the 
     * handler is called as a fail safe unless there is a locally registered handler.  
     * It is expected to return a string that will be put in the place of the flag.
     *
     * @method setGlobalUnregisteredFlagHandler
     * @param {Function} unregisteredFlagHandler
     * @return {Boolean} TRUE when the handler was set, FALSE if not
     */
    TemplateService.setGlobalUnregisteredFlagHandler = function(unregisteredFlagHandler) {
        if (!util.isFunction(unregisteredFlagHandler)) {
            return false;
        }

        TemplateService.unregisteredFlagHandler = unregisteredFlagHandler;
        return true;
    };

    /**
     * Sets the option that when true, instructs the engine to inspect the content 
     * provided by a flag for more flags.  This is one way of providing iterative 
     * processing of items.  See the sample plugin for an example.
     * @method setReprocess
     * @param {Boolean} reprocess
     */
    TemplateService.prototype.setReprocess = function(reprocess) {
        this.reprocess = reprocess ? true : false;
    };

    /**
     * Retrieves the raw template based on a priority.  The path to the template is
     * derived from the specified relative path and the following order of
     * directories:
     * <ol>
     * <li>The theme provided by "getTheme" if not null</li>
     * <li>The globally set active_theme</li>
     * <li>Iterates over the list of active plugins looking for the template</li>
     * <li>The system template directory</li>
     * </ol>
     *
     * @method getTemplateContentsByPriority
     * @param {string} relativePath
     * @param {function} cb Callback function
     */
    TemplateService.prototype.getTemplateContentsByPriority = function(relativePath, cb) {
        var self = this;
        
        //build set of paths to search through
        var hintedTheme   = this.getTheme();
        var paths         = [];
        if (hintedTheme) {
            paths.push(TemplateService.getCustomPath(this.getTheme(), relativePath));
        }
        pb.settings.get('active_theme', function(err, activeTheme){
            if (activeTheme !== null) {
                paths.push(TemplateService.getCustomPath(activeTheme, relativePath));
            }

            var activePlugins = self.pluginService.getActivePluginNames();
            for (var i = 0; i < activePlugins.length; i++) {
                if (hintedTheme !== activePlugins[i] && 'pencilblue' !== activePlugins[i]) {
                    paths.push(TemplateService.getCustomPath(activePlugins[i], relativePath));
                }
            }
            paths.push(TemplateService.getDefaultPath(relativePath));

            //iterate over paths until a valid template is found
            var i        = 0;
            var doLoop   = true;
            var template = null;
            async.whilst(
                function(){return i < paths.length && doLoop;},
                function(callback) {

                    //attempt to load template
                    TEMPLATE_LOADER.get(paths[i], function(err, templateData){
                        template = templateData;
                        doLoop   = util.isError(err) || !util.isObject(template);
                        i++;
                        callback();
                    });
                },
                function(err) {
                    cb(err, template);
                }
            );
        });
    };

    /**
     * Loads a template file along with any encountered sub-template files and
     * processes any flags.  The call back provides any error encountered and a
     * second parameter that is the transformed content.
     *
     * @method load
     * @param {string}   templateLocation The relative location of the template file.
     * @param {function} cb               Callback function
     */
    TemplateService.prototype.load = function(templateLocation, cb) {
        var self = this;
        this.getTemplateContentsByPriority(templateLocation, function(err, templateContents) {
            if (util.isError(err)) {
                return cb(err, null);
                return;
            }
            else if (!templateContents) {
                return cb(new Error('Failed to find a matching template for location: '+templateLocation), null);
            }

            self.process(templateContents, cb);
        });
    };

    /**
     * Scans the template for flags.  The callback provides any error and a second
     * parameter that is the populated template with any registered flags replaced.
     *
     * @method process
     * @param {string} content The raw content to be inspected for flags
     * @param {function} cb Callback function
     */
    TemplateService.prototype.process = function(content, cb) {
        if (!util.isObject(content)) {
            cb(new Error("TemplateService: A valid content string is required in order for the template engine to process the value. Content="+util.inspect(content)), content);
            return;
        }

        //iterate parts
        var self  = this;
        var tasks = util.getTasks(content.parts, function(parts, i) {
            return function(callback) {

                //callback with static content
                var part = parts[i];
                if (part.type === TEMPLATE_PIECE_STATIC) {
                    callback(null, part.val);
                    return;
                }
                else if (part.type === TEMPLATE_PIECE_FLAG) {

                    self.processFlag(part.val, function(err, subContent) {
                        if (pb.log.isSilly()) {
                            var str = subContent;
                            if (util.isString(str) && str.length > 20) {
                                str = str.substring(0, 17)+'...';
                            }
                            pb.log.silly("TemplateService: Processed flag [%s] Content=[%s]", part.val, str);
                        }
                        callback(err, subContent);
                    });
                }
                else {
                    pb.log.error('An invalid template part type was provided: %s', part.type);
                    cb(new Error('An invalid template part type was provided: '+part.type));
                }
            };
        });
        async.series(tasks, function(err, results) {
            cb(err, util.isArray(results) ? results.join('') : '');
        });
    };

    /**
     * Called when a flag is encountered by the processing engine.  The function is
     * responsible for delegating out the responsibility of the flag to the
     * registered entity.  Some flags are handled by default (although they can
     * always be overriden locally or globally).  The following flags are considered
     * "baked in" and will be handled automatically unless overriden:
     * <ul>
     * <li>^loc_xyz^ - A localization flag.  When provided, the Localization
     * instance will have its "get" function called in an attempt to retrieve the
     * properly translated value for the key (the part betwee "^loc_" and the ending
     * "^").
     * </li>
     * <li>^tmp_somedir=someotherdir=templatefileminusext^ - Specifies a
     * sub-template that should be loaded processed.  The file is expected to have
     * a .html extension.
     * </li>
     * </ul>
     *
     * @method processFlag
     * @param {string} flag The flag to be processed. The value should NOT contain
     * the carrot (^) prefix or postfix.
     * @param {function} cb Callback function
     */
    TemplateService.prototype.processFlag = function(flag, cb) {
        var self = this;

        //check local
        var doFlagProcessing = function(flag, cb) {
            var tmp;
            if ((tmp = self.localCallbacks[flag]) !== undefined) {//local callbacks
                self.handleReplacement(flag, tmp, cb);
                return;
            }
            else if ((tmp = GLOBAL_CALLBACKS[flag]) !== undefined) {//global callbacks
                self.handleReplacement(flag, tmp, cb);
                return;
            }
            else if (flag.indexOf(LOCALIZATION_PREFIX) == 0 && self.localizationService) {//localization
                cb(null, self.localizationService.get(flag.substring(LOCALIZATION_PREFIX_LEN)));
                return;
            }
            else if (flag.indexOf(TEMPLATE_PREFIX) == 0) {//sub-templates
                self.handleTemplateReplacement(flag, function(err, template) {
                    cb(null, template);
                });
                return;
            }
            else {
                //the flag was not registered.  Hand it off to a handler for any 
                //catch-all processing.


                //log result
                if (pb.log.isSilly()) {
                    pb.log.silly("TemplateService: Failed to process flag [%s]", flag);
                }

                if (util.isFunction(self.unregisteredFlagHandler)) {
                    cb(null, self.unregisteredFlagHandler(flag));
                }
                else {
                     cb(null, TemplateService.unregisteredFlagHandler(flag));
                }
            }
        };
        doFlagProcessing(flag, cb);
    };

    /**
     * When a sub-template flag is encountered by the processing engine this
     * function is called to parse the flag and delegate out the loading and
     * processing of the sub-template.
     *
     * @method handleTemplateReplacement
     * @param {string} flag The sub-template flag
     * @param {function} cb Callback function
     */
    TemplateService.prototype.handleTemplateReplacement = function(flag, cb) {
        var pattern      = flag.substring(TEMPLATE_PREFIX_LEN);
        var templatePath = pattern.replace(/=/g, path.sep);

        if (pb.log.isSilly()) {
            pb.log.silly("Template Serice: Loading Sub-Template. FLAG=[%s] Path=[%s]", flag, templatePath);
        }
        this.load(templatePath, function(err, template) {
            cb(err, template);
        });
    };

    /**
     * Called when the processing engine encounters a non-sub-template flag.  The
     * function delegates the content transformation out to either the locally or
     * globally registered function.  In the event that a value was registered and not
     * a function then the value is used as the second parameter in the callback.
     * During template re-assembly the value will be converted to a string.
     *
     * @method handleReplacement
     * @param {string} flag The flag to transform
     * @param {mixed} replacement The value can either be a function to handle the
     * replacement or a value.
     * @param {function} cb Callback function
     */
    TemplateService.prototype.handleReplacement = function(flag, replacement, cb) {
        var self    = this;
        var handler = function(err, content) {

            //check for special condition
            if (content instanceof TemplateValue) {
                content = content.val();
            }
            else if (util.isObject(content) || util.isString(content)){;
                content = HtmlEncoder.htmlEncode(content.toString());
            }

            //prevent infinite loops
            if (!self.reprocess || TemplateService.isFlag(content, flag)) {
                cb(err, content);
            }
            else {
                content = {
                    parts: TemplateService.compile(content)
                };
                self.process(content, cb);
            }
        };

        //do replacement
        if (typeof replacement === 'function') {
            replacement(flag, handler);
        }
        else {
            handler(null, replacement);
        }
    };

    /**
     * Registers a value or function for the specified
     *
     * @method registerLocal
     * @param {string} flag The flag name to map to the value when encountered in a
     * template.
     * @param {mixed} callbackFunctionOrValue The function to execute to perform the
     * transformation or the value to substitute in place of the flag.
     * @return {Boolean} TRUE when registered successfully, FALSE if not
     */
    TemplateService.prototype.registerLocal = function(flag, callbackFunctionOrValue) {
        this.localCallbacks[flag] = callbackFunctionOrValue;
        return true;
    };

    /**
     * Retrieves the content template names and locations for the active theme.
     *
     * @method getTemplatesForActiveTheme
     * @param {function} cb A call back that provides two parameters: cb(err, [{templateName: templateLocation])
     */
    TemplateService.prototype.getTemplatesForActiveTheme = function(cb) {
        var self = this;
        
        pb.settings.get('active_theme', function(err, activeTheme) {
            if(util.isError(err) || activeTheme == null) {
                cb(err, []);
                return;
            }

            //function to retrieve plugin
            var getPlugin = function(uid, callback) {
                if (uid === 'pencilblue') {

                    //load pencilblue plugin
                    var file = pb.PluginService.getDetailsPath('pencilblue');
                    pb.PluginService.loadDetailsFile(file, function(err, pb) {
                        if (pb) {
                            pb.dirName = 'pencilblue';
                        }
                        callback(err, pb);
                    });
                }
                else {
                    //load normal plugin
                    self.pluginService.getPlugin(activeTheme, callback);
                }
            };

            //do plugin retrieval
            getPlugin(activeTheme, function(err, plugin) {

                var templates = [];
                if (plugin && plugin.theme && plugin.theme.content_templates) {

                    for (var j = 0; j < plugin.theme.content_templates.length; j++) {

                        var template = plugin.theme.content_templates[j];
                        templates.push(template);
                    }
                }
                cb(err, templates);
            });
        });
    };

    TemplateService.isFlag = function(content, flag) {
        return util.isString(content) && (content.length === 0 || ('^'+flag+'^') === content);
    };

    /**
     * Retrieves the content templates that are available for use to render
     * Articles and pages.
     *
     * @method getAvailableContentTemplates
     * @return {Array} An array of template definitions
     */
    TemplateService.getAvailableContentTemplates = function() {
        var templates = pb.PluginService.getActiveContentTemplates();
        templates.push(
            {
                theme_uid: 'pencilblue',
                theme_name: 'PencilBlue',
                name: "Default",
                file: "index"
            }
        );
        return templates;
    };

    /**
     * Registers a value or function for the specified
     *
     * @static
     * @method registerGlobal
     * @param {string} flag The flag name to map to the value when encountered in a
     * template.
     * @param {mixed} callbackFunctionOrValue The function to execute to perform the
     * transformation or the value to substitute in place of the flag.
     * @return {Boolean} TRUE when registered successfully, FALSE if not
     */
    TemplateService.registerGlobal = function(key, callbackFunctionOrValue) {
        GLOBAL_CALLBACKS[key] = callbackFunctionOrValue;
        return true;
    };

    /**
     * Retrieves the default path to a template file based on the assumption that
     * the provided path is relative to the pencilblue/plugins/pencilblue/templates/ directory.
     *
     * @static
     * @method getDefaultPath
     * @param {string} templateLocation
     * @return {string} The absolute path
     */
    TemplateService.getDefaultPath = function(templateLocation){
        return path.join(pb.config.docRoot, 'plugins', 'pencilblue', 'templates', templateLocation + '.html');
    };

    /**
     * Retrieves the path to a template file based on the assumption that
     * the provided path is relative to the pencilblue/plugins/[themeName]/templates/ directory.
     *
     * @static
     * @method getCustomPath
     * @param {string} templateLocation
     * @return {string} The absolute path
     */
    TemplateService.getCustomPath = function(themeName, templateLocation){
        return path.join(pb.config.docRoot, 'plugins', themeName, 'templates', templateLocation + '.html');
    };

    /**
     * Compiles the content be eagerly searching for flags/directives.  The static
     * content is also placed into an object.  Whether static or a flag, an object
     * is created and pushed into an array.  Each object has two properties: "type"
     * that describes the type of template part it is (static, flag).  "val" the
     * string value of the part.
     * @static
     * @method compile
     * @param {String} text The template text to compile
     * @param {String} [start='^'] The starting flag marker
     * @param {String} [end='^'] The ending flag marker
     * @return {Array} The array template parts
     */
    TemplateService.compile = function(text, start, end) {
        if (!pb.validation.validateNonEmptyStr(text, true)) {
            pb.log.warn('TemplateService: Cannot parse the content because it is not a valid string: '+text);
            return [];
        }
        if (!pb.validation.validateNonEmptyStr(start, true)) {
            start = '^';
        }
        if (!pb.validation.validateNonEmptyStr(end, true)) {
            end = '^';
        }

        //generates the proper part form
        var genPiece = function(type, val) {
            return {
                type: type,
                val: val
            };
        };

        var i;
        var pipe      = 0;
        var flag      = null;
        var static    = null;
        var flagFound = 0;
        var compiled  = [];
        while ( (i = text.indexOf(start)) >= 0) {

            var start_pos = i + start.length;
            var end_pos   = text.indexOf(end, start_pos);
            if (end_pos >= 0) {

                //determine precursing static content & flag
                flag   = text.substring(start_pos, end_pos);
                static = text.substring(0, start_pos - start.length);

                //add the static content
                if (static) {
                    compiled.push(genPiece(TEMPLATE_PIECE_STATIC, static));
                }

                //add the flag
                if (flag) {
                    compiled.push(genPiece(TEMPLATE_PIECE_FLAG, flag));
                }

                //cut the text down to after the current flag
                text = text.substring(end_pos + end.length);
                if (!text) {
                    break;
                }
            }
            else {
                break;
            }
        }

        //add what's left
        if (text) {
            compiled.push(genPiece(TEMPLATE_PIECE_STATIC, text));
        }
        return compiled;
    };

<<<<<<< HEAD
    /**
     * A value that has special meaning to TemplateService.  It acts as a wrapper
     * for a value to be used in a template along with special processing
     * instructions.
     * @class TemplateValue
     * @constructor
     * @param {String} The raw value to be included in the template processing
     * @param {Boolean} [htmlEncode=true] Indicates if the value should be
     * encoded during serialization.
     */
    function TemplateValue(val, htmlEncode){

        this.raw        = val;
        this.htmlEncode = util.isBoolean(htmlEncode) ? htmlEncode : true;
    };

    /**
     * Encodes the value for an HTML document when a value is provided.
     * @method encode
     * @param {Boolean} [doHtmlEncoding] Sets the property to encode the value to HTML
     * @return {Boolean} The current value of the htmlEncode property
     */
    TemplateValue.prototype.encode = function(doHtmlEncoding) {
        if (doHtmlEncoding == true || doHtmlEncoding == false) {
            this.htmlEncode = doHtmlEncoding;
        }
        return this.htmlEncode;
    };

    /**
     * Specifies that the value should not be encoded for HTML
     * @method skipEncode
     */
    TemplateValue.prototype.skipEncode = function() {
        this.enocde(false);
    };

    /**
     * Specifies that the value should be encoded for HTML
     * @method doEncode
     */
    TemplateValue.prototype.doEncode = function() {
        this.encode(true);
    };

    /**
     * Retrieves the processed value represented by this object.
     * @method val
     * @return {String} The processed value
     */
    TemplateValue.prototype.val = function() {
        var val = this.raw;
        if (this.encode()) {
            val = HtmlEncoder.htmlEncode(this.raw);
        }
        return val;
    };

    /**
     * Overrides the toString function in order to properly serialize the value.
     * @method toString
     * @return {String} A string representation of the value that follows the
     * processing instructions.
     */
    TemplateValue.prototype.toString = function() {
        return this.val();
    };
    
    return {
        TemplateService: TemplateService,
        TemplateValue: TemplateValue
    };
};
=======
    //add what's left
    if (text) {
        compiled.push(genPiece(TEMPLATE_PIECE_STATIC, text));
    }
    return compiled;
};

/**
 * A value that has special meaning to TemplateService.  It acts as a wrapper
 * for a value to be used in a template along with special processing
 * instructions.
 * @class TemplateValue
 * @constructor
 * @param {String} The raw value to be included in the template processing
 * @param {Boolean} [htmlEncode=true] Indicates if the value should be
 * encoded during serialization.
 */
function TemplateValue(val, htmlEncode){

    this.raw        = val;
    this.htmlEncode = pb.utils.isBoolean(htmlEncode) ? htmlEncode : true;
};

/**
 * Encodes the value for an HTML document when a value is provided.
 * @method encode
 * @param {Boolean} [doHtmlEncoding] Sets the property to encode the value to HTML
 * @return {Boolean} The current value of the htmlEncode property
 */
TemplateValue.prototype.encode = function(doHtmlEncoding) {
    if (doHtmlEncoding == true || doHtmlEncoding == false) {
        this.htmlEncode = doHtmlEncoding;
    }
    return this.htmlEncode;
};

/**
 * Specifies that the value should not be encoded for HTML
 * @method skipEncode
 */
TemplateValue.prototype.skipEncode = function() {
    this.encode(false);
};

/**
 * Specifies that the value should be encoded for HTML
 * @method doEncode
 */
TemplateValue.prototype.doEncode = function() {
    this.encode(true);
};

/**
 * Retrieves the processed value represented by this object.
 * @method val
 * @return {String} The processed value
 */
TemplateValue.prototype.val = function() {
    var val = this.raw;
    if (this.encode()) {
        val = HtmlEncoder.htmlEncode(this.raw);
    }
    return val;
};

/**
 * Overrides the toString function in order to properly serialize the value.
 * @method toString
 * @return {String} A string representation of the value that follows the
 * processing instructions.
 */
TemplateValue.prototype.toString = function() {
    return this.val();
}

//exports
module.exports.TemplateService = TemplateService;
module.exports.TemplateValue   = TemplateValue;
>>>>>>> 0e0e4bcc
<|MERGE_RESOLUTION|>--- conflicted
+++ resolved
@@ -686,7 +686,6 @@
         return compiled;
     };
 
-<<<<<<< HEAD
     /**
      * A value that has special meaning to TemplateService.  It acts as a wrapper
      * for a value to be used in a template along with special processing
@@ -721,7 +720,7 @@
      * @method skipEncode
      */
     TemplateValue.prototype.skipEncode = function() {
-        this.enocde(false);
+        this.encode(false);
     };
 
     /**
@@ -759,84 +758,4 @@
         TemplateService: TemplateService,
         TemplateValue: TemplateValue
     };
-};
-=======
-    //add what's left
-    if (text) {
-        compiled.push(genPiece(TEMPLATE_PIECE_STATIC, text));
-    }
-    return compiled;
-};
-
-/**
- * A value that has special meaning to TemplateService.  It acts as a wrapper
- * for a value to be used in a template along with special processing
- * instructions.
- * @class TemplateValue
- * @constructor
- * @param {String} The raw value to be included in the template processing
- * @param {Boolean} [htmlEncode=true] Indicates if the value should be
- * encoded during serialization.
- */
-function TemplateValue(val, htmlEncode){
-
-    this.raw        = val;
-    this.htmlEncode = pb.utils.isBoolean(htmlEncode) ? htmlEncode : true;
-};
-
-/**
- * Encodes the value for an HTML document when a value is provided.
- * @method encode
- * @param {Boolean} [doHtmlEncoding] Sets the property to encode the value to HTML
- * @return {Boolean} The current value of the htmlEncode property
- */
-TemplateValue.prototype.encode = function(doHtmlEncoding) {
-    if (doHtmlEncoding == true || doHtmlEncoding == false) {
-        this.htmlEncode = doHtmlEncoding;
-    }
-    return this.htmlEncode;
-};
-
-/**
- * Specifies that the value should not be encoded for HTML
- * @method skipEncode
- */
-TemplateValue.prototype.skipEncode = function() {
-    this.encode(false);
-};
-
-/**
- * Specifies that the value should be encoded for HTML
- * @method doEncode
- */
-TemplateValue.prototype.doEncode = function() {
-    this.encode(true);
-};
-
-/**
- * Retrieves the processed value represented by this object.
- * @method val
- * @return {String} The processed value
- */
-TemplateValue.prototype.val = function() {
-    var val = this.raw;
-    if (this.encode()) {
-        val = HtmlEncoder.htmlEncode(this.raw);
-    }
-    return val;
-};
-
-/**
- * Overrides the toString function in order to properly serialize the value.
- * @method toString
- * @return {String} A string representation of the value that follows the
- * processing instructions.
- */
-TemplateValue.prototype.toString = function() {
-    return this.val();
-}
-
-//exports
-module.exports.TemplateService = TemplateService;
-module.exports.TemplateValue   = TemplateValue;
->>>>>>> 0e0e4bcc
+};