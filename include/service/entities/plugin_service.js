--- conflicted
+++ resolved
@@ -113,102 +113,6 @@
     }
 
     /**
-<<<<<<< HEAD
-=======
-     * Remove the active plugin entry from the current PB process.
-     * NOTE: it is not recommended to call this directly.
-     * @param {String} pluginUid
-     * @param {string} site
-     * @return {Boolean}
-     */
-    static deactivatePlugin(pluginUid, site) {
-        if (!ValidationService.isNonEmptyStr(pluginUid)) {
-            throw new Error('A non-existent or empty plugin UID was passed');
-        }
-
-        if (!site) {
-            site = SiteUtils.GLOBAL_SITE;
-        }
-
-        if (ACTIVE_PLUGINS[site] && ACTIVE_PLUGINS[site][pluginUid]) {
-            delete ACTIVE_PLUGINS[site][pluginUid];
-            return true;
-        }
-        return false;
-    }
-
-    /**
-     * Activates a plugin based on the UID and the provided spec
-     * @param {string} pluginUid
-     * @param {object} pluginSpec
-     * @param {function} pluginSpec.main_module
-     * @param {string} pluginSpec.public_dir
-     * @param {object} pluginSpec.permissions
-     * @param {Array} pluginSpec.templates
-     * @param {string} pluginSpec.icon
-     * @param {object} pluginSpec.services
-     * @param {string} site
-     * @returns {boolean} TRUE if the site is set as active and FALSE when the site is already active
-     */
-    static activatePlugin(pluginUid, pluginSpec, site) {
-        if (ACTIVE_PLUGINS[site] && ACTIVE_PLUGINS[site][pluginUid]) {
-            return false;
-        }
-        if (!ACTIVE_PLUGINS[site]) {
-            ACTIVE_PLUGINS[site] = {};
-        }
-        ACTIVE_PLUGINS[site][pluginUid] = pluginSpec;
-        return true;
-    }
-
-    /**
-     * Retrieves the main module prototype for the specified active plugin
-     * @param {String} pluginUid
-     * @param {string} site
-     * @return {Function} The prototype that is the plugin's main module.
-     */
-    static getActiveMainModule(pluginUid, site) {
-        if (!site) {
-            site = SiteUtils.GLOBAL_SITE;
-        }
-        return (ACTIVE_PLUGINS[site] && ACTIVE_PLUGINS[site][pluginUid]) ? ACTIVE_PLUGINS[site][pluginUid].main_module : null;
-    }
-
-    /**
-     * Retrieves the names of the active plugins for this instance
-     * @return {Array} An array that contain the names of the plugins that
-     * initialized successfully within this instance.
-     */
-    getActivePluginNames() {
-        var globalPlugins = [];
-        if (ACTIVE_PLUGINS[SiteUtils.GLOBAL_SITE]) {
-            globalPlugins = Object.keys(ACTIVE_PLUGINS[SiteUtils.GLOBAL_SITE]);
-        }
-        var sitePlugins = [];
-        if (ACTIVE_PLUGINS[this.site]) {
-            sitePlugins = Object.keys(ACTIVE_PLUGINS[this.site]);
-        }
-        return _.uniq(sitePlugins.concat(globalPlugins));
-    }
-
-    /**
-     * Get a array of active plugin names with site name as a prefix: site_name_plugin_name
-     * @return {Array} array of active plugin names with site name prefix.
-     */
-    getAllActivePluginNames() {
-        var pluginNames = [];
-        var siteNames = Object.keys(ACTIVE_PLUGINS);
-        for (var i = 0; i < siteNames.length; i++) {
-            var sitePluginNames = Object.keys(ACTIVE_PLUGINS[siteNames[i]]);
-            for (var j = 0; j < sitePluginNames.length; j++) {
-                pluginNames.push(siteNames[i] + '_' + sitePluginNames[j]);
-            }
-        }
-        return pluginNames;
-    }
-
-    /**
->>>>>>> 9a7fe6c3
      * Retrieves a single setting for the specified plugin.
      * @param {string} settingName The name of the setting to retrieve
      * @param {string} pluginName The name of the plugin who owns the setting
@@ -646,148 +550,6 @@
     }
 
     /**
-<<<<<<< HEAD
-=======
-     * Retrieves the permission set for a given role.  All active plugins are
-     * inspected.
-     * @static
-     * @method getPermissionsForRole
-     * @param {string} role The role to get permissions for
-     * @return {Object} A hash of the permissions
-     */
-    static getPermissionsForRole(role) {
-        var perms = {};
-        Object.keys(ACTIVE_PLUGINS).forEach(function (site) {
-            Object.keys(ACTIVE_PLUGINS[site]).forEach(function (pluginUid) {
-                var permissions = ACTIVE_PLUGINS[site][pluginUid].permissions;
-                if (permissions) {
-
-                    var permsAtLevel = permissions[role];
-                    if (permsAtLevel) {
-                        Object.assign(perms, permsAtLevel);
-                    }
-                }
-            });
-        });
-
-        return perms;
-    }
-
-    /**
-     * Retrieves the file path to the public directory for the specified plugin.
-     * @static
-     * @method getActivePluginDir
-     * @param {String} pluginUid A plugin's UID value
-     * @return {String} File path to the plugin's public directory
-     */
-    static getActivePluginPublicDir(pluginUid) {
-        var publicPath = null;
-        var keys = Object.keys(ACTIVE_PLUGINS);
-        for (var i = 0; i < keys.length; i++) {
-            if (ACTIVE_PLUGINS[keys[i]][pluginUid]) {
-                publicPath = ACTIVE_PLUGINS[keys[i]][pluginUid].public_dir;
-                break;
-            }
-        }
-        return publicPath;
-    }
-
-    /**
-     * Indicates if the specified plugin is active in this instance of PB.
-     * @static
-     * @method isActivePlugin
-     * @param {String} uid The unique identifier for a plugin
-     * @param {string} site
-     * @return {Boolean} TRUE if the plugin is active, FALSE if not
-     */
-    static isActivePlugin(uid, site) {
-        if (!site) {
-            site = SiteUtils.GLOBAL_SITE;
-        }
-        return !!PluginService.getPluginForSite(uid, site);
-    }
-
-    /**
-     *
-     * @param theme
-     * @param site
-     * @returns {*}
-     */
-    static getPluginForSite(theme, site) {
-        if (ACTIVE_PLUGINS[site] && ACTIVE_PLUGINS[site][theme]) {
-            return ACTIVE_PLUGINS[site][theme];
-        } else if (ACTIVE_PLUGINS[SiteUtils.GLOBAL_SITE] && ACTIVE_PLUGINS[SiteUtils.GLOBAL_SITE][theme]) {
-            return ACTIVE_PLUGINS[SiteUtils.GLOBAL_SITE][theme];
-        }
-        return null;
-    }
-
-    /**
-     * Indicates if the specified plugin is active for a given site in this instance of PB.
-     * @static
-     * @method isActivePlugin
-     * @param {String} uid The unique identifier for a plugin
-     * @param {string} site
-     * @return {Boolean} TRUE if the plugin is active, FALSE if not
-     */
-    static isPluginActiveBySite(uid, site) {
-        if (!site) {
-            site = SiteUtils.GLOBAL_SITE;
-        }
-        return ACTIVE_PLUGINS[site] && ACTIVE_PLUGINS[site][uid];
-    }
-
-    /**
-     * Retrieves the details for the active plugins.
-     * @method getActivePlugins
-     * @param {Function} cb A callback that provides two parameters: cb(Error, Array)
-     */
-    getActivePlugins(cb) {
-        PluginRepository.loadIncludedPluginsOwnedByThisSite(this.getActivePluginNames(), this.site, cb);
-    }
-
-    /**
-     * Retrieves the content templates for all of the active plugins
-     * @static
-     * @method getActiveContentTemplates
-     * @param targetSite
-     * @return {Array} An array of objects
-     */
-    static getActiveContentTemplates(targetSite) {
-
-        var templates = [];
-        Object.keys(ACTIVE_PLUGINS).forEach(function (site) {
-            if (!SiteService.isNotSetOrEqual(targetSite, site)) {
-                return;
-            }
-            var pluginsForSite = ACTIVE_PLUGINS[site];
-            Object.keys(pluginsForSite).forEach(function (uid) {
-                var plugin = pluginsForSite[uid];
-                if (plugin.templates) {
-                    var clone = _.clone(plugin.templates);
-                    for (var i = 0; i < clone.length; i++) {
-                        clone[i].theme_uid = uid;
-                        templates.push(clone[i]);
-                    }
-                }
-            });
-        });
-        return templates;
-    }
-
-    /**
-     * Retrieves the inactive plugins for this instance of PencilBlue.  An inactive
-     * plugin is considered one who failed to install or one that failed to start
-     * properly.
-     * @method getInactivePlugins
-     * @param {Function} cb A callback that provides two parameters: cb(Error, Array)
-     */
-    getInactivePlugins(cb) {
-        PluginRepository.loadPluginsNotIncludedOwnedByThisSite(this.getActivePluginNames(), this.site, cb);
-    }
-
-    /**
->>>>>>> 9a7fe6c3
      * Retrieves the available plugins.  An available plugin is one who is
      * uninstalled but available to be installed.
      * @method getAvailablePlugins
