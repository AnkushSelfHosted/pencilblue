/*
    Copyright (C) 2015  PencilBlue, LLC

    This program is free software: you can redistribute it and/or modify
    it under the terms of the GNU General Public License as published by
    the Free Software Foundation, either version 3 of the License, or
    (at your option) any later version.

    This program is distributed in the hope that it will be useful,
    but WITHOUT ANY WARRANTY; without even the implied warranty of
    MERCHANTABILITY or FITNESS FOR A PARTICULAR PURPOSE.  See the
    GNU General Public License for more details.

    You should have received a copy of the GNU General Public License
    along with this program.  If not, see <http://www.gnu.org/licenses/>.
*/

//dependencies
var util        = require('../../util.js');
var async       = require('async');
var HtmlEncoder = require('htmlencode');

module.exports = function CustomObjectServiceModule(pb) {

    /**
     * Provides a service to do the heavy lifting of retrieving custom objects with
     * the ability to eagerly fetch the related objects.
     * @class CustomObjectService
     * @constructor
     */
    function CustomObjectService() {
        this.typesCache = {};
        this.typesNametoId = {};
    }

    //statics
    /**
     * @static
     * @property CUST_OBJ_COLL
     * @type {String}
     */
    CustomObjectService.CUST_OBJ_COLL = 'custom_object';

    /**
     * @static
     * @property CUST_OBJ_TYPE_COLL
     * @type {String}
     */
    CustomObjectService.CUST_OBJ_TYPE_COLL = 'custom_object_type';

    /**
     * @static
     * @property CUST_OBJ_SORT_COLL
     * @type {String}
     */
    CustomObjectService.CUST_OBJ_SORT_COLL = 'custom_object_sort';

    //constants
    /**
     *
     * @private
     * @static
     * @property NAME_FIELD
     * @type {String}
     */
    var NAME_FIELD = 'name';

    /**
     *
     * @private
     * @static
     * @property PEER_OBJECT_TYPE
     * @type {String}
     */
    var PEER_OBJECT_TYPE = 'peer_object';

    /**
     *
     * @private
     * @static
     * @property CHILD_OBJECTS_TYPE
     * @type {String}
     */
    var CHILD_OBJECTS_TYPE = 'child_objects';

    /**
     *
     * @private
     * @static
     * @property CUST_OBJ_TYPE_PREFIX
     * @type {String}
     */
    var CUST_OBJ_TYPE_PREFIX = 'custom:';

    /**
     *
     * @private
     * @static
     * @property AVAILABLE_FIELD_TYPES
     * @type {Object}
     */
    var AVAILABLE_FIELD_TYPES = Object.freeze({
        'text': pb.validation.isStr,
        'number': pb.validation.isNum,
        'wysiwyg': pb.validation.isStr,
        'boolean': pb.validation.isBool,
        'date': pb.validation.isDate,
        'peer_object': pb.validation.isIdStr,
        'child_objects': pb.validation.isArray
    });

    /**
     *
     * @private
     * @static
     * @property AVAILABLE_REFERENCE_TYPES
     * @type {Object}
     */
    var AVAILABLE_REFERENCE_TYPES = [
        'article',
        'page',
        'section',
        'topic',
        'media',
        'user'
    ];

    /**
     * Validates and persists a sort ordering for custom objects of a specific type
     * @method saveSortOrdering
     * @param {Object} sortOrder
     * @param {Function} cb
     */
    CustomObjectService.prototype.saveSortOrdering = function(sortOrder, cb) {
        if (!pb.validation.isObj(sortOrder, true)) {
            throw new Error('The custom object type must be a valid object.');
        }

        var self = this;
        sortOrder.object_type = CustomObjectService.CUST_OBJ_SORT_COLL;
        this.validateSortOrdering(sortOrder, function(err, errors) {
            if (util.isError(err) || errors.length > 0) {
                return cb(err, errors);
            }

            var dao = new pb.DAO();
            dao.save(sortOrder, cb);
        });
    };

    /**
     * Validates a sort ordering for custom objects of a specific type
     * @method validateSortOrdering
     * @param {Object} sortOrdering
     * @param {Function} cb A callback that takes two parameters. The first is an
     * error, if occurred and the second is an array of validation error objects.
     * If the array is empty them it is safe to assume that the object is valid.
     */
    CustomObjectService.prototype.validateSortOrdering = function(sortOrder, cb) {
        if (!util.isObject(sortOrder)) {
            throw new Error('The sortOrder parameter must be a valid object');
        }

        //validat sorted IDs
        var errors = [];
        if (!util.isArray(sortOrder.sorted_objects)) {
            errors.push(CustomObjectService.err('sorted_objects', 'The sorted_objects property must be an array of IDs'));
        }
        else {
            if (sortOrder.length === 0) {
                errors.push(CustomObjectService.err('sorted_objects', 'The sorted objects ID list cannot be empty'));
            }

            for (var i = 0; i < sortOrder.length; i++) {

                if (!pb.validation.isIdStr(sortOrder[i], true)) {
                    errors.push(CustomObjectService.err('sorted_objects.'+i, 'An invalid ID was found in the sorted_objects array at index '+i));
                }
            }
        }

        //validate that an object type Id is present
        if (!pb.validation.isIdStr(sortOrder.custom_object_type, true)) {
            errors.push(CustomObjectService.err('custom_object_type', 'An invalid ID value was passed for the custom_object_type property'));
        }

        //validate an object type exists
        if (sortOrder.object_type !== CustomObjectService.CUST_OBJ_SORT_COLL) {
            errors.push(CustomObjectService.err('object_type', 'The object_type value must be set to: '+CustomObjectService.CUST_OBJ_SORT_COLL));
        }

        cb(null, errors);
    };

    /**
     * Retrieves custom objects of the specified type based on the specified options.
     * @method findByTypeWithOrdering
     * @param {Object|String} The custom object type descriptor object or the ID
     * string of the type descriptor.
     * @param {Object} [options={}] The filters and other flags.  The options object
     * supports the same fields as the DAO.query function.
     * @param {Integer} [options.fetch_depth=0] The depth indicates how many levels
     * of referenced child and peer objects to load.  At the bottom level the
     * references will be left as ID strings.
     * @param {Function} cb A callback that takes two parameters. The first is any
     * error, if ocurred. The second is an array of objects sorted by the ordering
     * assigned for the custom object or by name if no ordering exists.
     */
    CustomObjectService.prototype.findByTypeWithOrdering = function(custObjType, options, cb) {
        if (util.isFunction(options)) {
            cb = options;
            options = {};
        }
        else if (!util.isObject(options)) {
            options = {};
        }

        var sortOrder   = null;
        var custObjects = null;
        var self        = this;
        var tasks       = [

            //load objects
            function(callback) {
                self.findByType(custObjType, options, function(err, custObjectDocs) {
                    custObjects = custObjectDocs;
                    callback(err);
                });
            },

            //load ordering
            function(callback) {
                self.loadSortOrdering(custObjType, function(err, ordering) {
                    sortOrder = ordering;
                    callback(err);
                });
            }
        ];
        async.parallel(tasks, function(err, results) {
            custObjects = CustomObjectService.applyOrder(custObjects, sortOrder);
            cb(err, custObjects);
        });
    };

    /**
     * Coordinates the eager fetching of peer and child objects for the specified custom object.
     * @method fetchChildren
     * @param {Object} custObj The custom object to inspect
     * @param {Object} options The options specified for the retrieval
     * @param {Integer} options.fetch_depth The number of levels of peer and child
     * objects to retrieve
     * @param {Object|String} custObjType The custom object type for the specified
     * custom object.  This can also be the ID string value.
     * @param {Function} cb A callback function that takes two parameters. The
     * first is an Error, if occurred. The second is the specified custom object.
     */
    CustomObjectService.prototype.fetchChildren = function(custObj, options, custObjType, cb) {
        if (!util.isObject(custObj) || !util.isObject(options)) {
            throw new Error('The custObj and options parameters must be an objects');
        }
        else if (util.isFunction(custObjType)) {
            cb          = custObjType;
            custObjType = null;
        }
        else if (!pb.validation.isInt(options.fetch_depth, true, true) || options.fetch_depth <= 0) {
            return cb(null, custObj);
        }

        //log what we are doing. this shit gets confusing
        if (pb.log.isSilly()) {
            pb.log.silly('CustomObjectService: Fetching children for [%s][%s] at depth:[%d]', custObj.type, custObj.name, options.fetch_depth);
        }

        //private function to retrieve the custom object type if not available
        var self           = this;
        var getCustObjType = function(type, cb) {
            if (util.isObject(type)) {
                return cb(null, type);
            }
            else if (self.typesCache[type]) {
                return cb(null, self.typesCache[type]);
            }
            else if (self.typesNametoId[type]) {
                return cb(null, self.typesCache[self.typesNametoId[type]]);
            }
            else if (!type) {
                type = custObj.type;
            }

            //build out the where clause
            var where = null;
            if (pb.validation.isIdStr(type, true)) {
                where = pb.DAO.getIdWhere(type);
            }
            else {
                where = {
                    name: type
                };
            }
            self.loadTypeBy(where, function(err, custObjType) {
                if (util.isObject(custObjType)) {
                    self.typesCache[type] = custObjType;
                    self.typesNametoId[custObjType.name] = custObjType[pb.DAO.getIdField()];
                }
                cb(err, custObjType);
            });
        };

        //loads up a peer object
        var loadPeerObject = function(id, objType, cb) {
            if (!pb.validation.isIdStr(id, true)) {
                return cb(null, null);
            }

            //we must determine if we are loading a regular object or a custom object
            if (CustomObjectService.isCustomObjectType(objType)) {
                getCustObjType(CustomObjectService.getCustTypeSimpleName(objType), function(err, type) {
                    if (util.isError(err)) {
                        return cb(err);
                    }
                    self.loadById(id, {fetch_depth: options.fetch_depth - 1}, cb);
                });
            }
            else {
                //we know that we are a system object so we resort to DAO
                var dao = new pb.DAO();
                dao.loadById(id, objType, cb);
            }
        };

        //load up child objects
        var loadChildObjects = function(ids, objType, cb) {
            if (!util.isArray(ids) || ids === []) {
                return cb(null, []);
            }

            //we must determine if we are loading custom objects or regular system objects
            if (CustomObjectService.isCustomObjectType(objType)) {
                getCustObjType(CustomObjectService.getCustTypeSimpleName(objType), function(err, type) {
                    if (util.isError(err)) {
                        return cb(err);
                    }

                    var opts = {
                        where: pb.DAO.getIdInWhere(ids),
                        fetch_depth: options.fetch_depth - 1
                    };
                    self.findByType(type, opts, cb);
                });
            }
            else {

                var opts = { where: pb.DAO.getIdInWhere(ids) };
                var dao  = new pb.DAO();
                dao.q(objType, opts, cb);
            }
        };

        //make sure we have the type for the object passed in
        getCustObjType(custObjType, function(err, custObjType) {
            if (util.isError(err)) {
               return cb(err);
            }
            var tasks = util.getTasks(Object.keys(custObjType.fields), function(fieldNames, i) {
                return function(callback) {

                    var field = custObjType.fields[fieldNames[i]];
                    if (!CustomObjectService.isReferenceFieldType(field.field_type)) {
                        return callback();
                    }

                    //load a peer object
                    if (field.field_type === PEER_OBJECT_TYPE) {

                        //load and set the peer object
                        loadPeerObject(custObj[fieldNames[i]], field.object_type, function(err, peerObj) {
                            if (util.isObject(peerObj)) {
                                custObj[fieldNames[i]] = peerObj;
                            }
                            callback(err);
                        });
                    }//load child objects
                    else if (field.field_type === CHILD_OBJECTS_TYPE) {

                        //load and set the child objects
                        loadChildObjects(custObj[fieldNames[i]], field.object_type, function(err, childObjs) {
                             if (util.isArray(childObjs)) {

                                 //apply the original ordering to the fields.  The
                                 //DB does not promise to provide the correct ordering.
                                 var sortOrder = {
                                     sorted_objects: custObj[fieldNames[i]]
                                 };
                                 custObj[fieldNames[i]] = CustomObjectService.applyOrder(childObjs, sortOrder);
                             }
                            callback(err);
                        });
                    }
                    else {
                        callback(new Error('An invalid field type was provided: '+field.field_type));
                    }
                };
            });
            async.series(tasks, function(err, results) {
                cb(err, custObj);
            });
        });
    };

    /**
     * Loads an ordering object for a specific custom object type.
     * @method loadSortOrdering
     * @param {Object|String} custObjType
     * @param {Function} cb A callback that takes two parameters.  The first is an
     * error, if occurred.  The second is the sort ordering object if found.
     */
    CustomObjectService.prototype.loadSortOrdering = function(custObjType, cb) {
        if (util.isObject(custObjType)) {
            custObjType = custObjType[pb.DAO.getIdField()] + '';
        }
        else if (!util.isString(custObjType)) {
            throw new Error('An invalid custom object type was provided: '+(typeof custObjType)+':'+custObjType);
        }

        var dao = new pb.DAO();
        dao.loadByValue('custom_object_type', custObjType, CustomObjectService.CUST_OBJ_SORT_COLL, cb);
    };

    /**
     * Finds custom objects by the specified type.
     * @method findByType
     * @param {Object|String} type The custom object type object or the ID of the
     * object as a string
     * @param {Object} [options] See DAO.q()
     * @param {Function} cb A callback that takes two arguments. The first is an
     * error, if occurred.  The second is an array of custom objects that match the
     * specified criteria.
     */
    CustomObjectService.prototype.findByType = function(type, options, cb) {
        if (util.isFunction(options)) {
            cb = options;
            options = {};
        }
        else if (!util.isObject(options)) {
            options = {};
        }

        //ensure a where clause
        if (!util.isObject(options.where)) {
            options.where = {};
        }

        var typeStr = type;
        if (util.isObject(type)) {
            typeStr = type[pb.DAO.getIdField()] + '';
        }
        options.where.type = typeStr;

        var self = this;
        var dao  = new pb.DAO();
        dao.q(CustomObjectService.CUST_OBJ_COLL, options, function(err, custObjs) {
            if (util.isArray(custObjs)) {

                var tasks = util.getTasks(custObjs, function(custObjs, i) {
                    return function(callback) {
                        self.fetchChildren(custObjs[i], options, type, callback);
                    };
                });
                async.series(tasks, cb);
                return;
            }
            cb(err, custObjs);
        });
    };

    /**
     * Retrieves all of the custom object types in the system
     * @method findTypes
     * @param {Function} cb A callback that takes two parameters. The first is an
     * error, if occurred.  The second is an array of custom object type objects.
     */
    CustomObjectService.prototype.findTypes = function(cb) {

        var opts = {
            where: pb.DAO.ANYWHERE,
            select: pb.DAO.PROJECT_ALL,
            order: [
                [NAME_FIELD, pb.DAO.ASC]
            ]
        };
        var dao  = new pb.DAO();
        dao.q(CustomObjectService.CUST_OBJ_TYPE_COLL, opts, function(err, custObjTypes) {
            if (util.isArray(custObjTypes)) {
                //currently, mongo cannot do case-insensitive sorts.  We do it manually
                //until a solution for https://jira.mongodb.org/browse/SERVER-90 is merged.
                custObjTypes.sort(function(a, b) {
                    var x = a.name.toLowerCase();
                    var y = b.name.toLowerCase();

                    return ((x < y) ? -1 : ((x > y) ? 1 : 0));
                });
            }
            cb(err, custObjTypes);
        });
    };

    /**
     * Retrieves a count based the specified criteria and type
     * @method countByType
     * @param {Object|String} type The custom object type object or ID string
     * @param {Object} [where] The criteria for which objects to count
     * @param {Function} cb A callback that takes two parameters. The first is an
     * error, if occurred. The second is the number of objects that match the
     * specified critieria.
     */
    CustomObjectService.prototype.countByType = function(type, where, cb) {
        if (util.isFunction(where)) {
            cb = where;
            where = {};
        }
        else if (!util.isObject(where)) {
            where = {};
        }

        var typeStr = type;
        if (util.isObject(type)) {
            typeStr = type[pb.DAO.getIdField()] + '';
        }
        where.type = typeStr;

        var dao = new pb.DAO();
        dao.count(CustomObjectService.CUST_OBJ_COLL, where, cb);
    };

    /**
     * Loads a custom object by ID
     * @method loadById
     * @param {ObjectID|String} id
     * @param {Object} [options]
     * @param {Function} cb
     */
    CustomObjectService.prototype.loadById = function(id, options, cb) {
        this.loadBy(undefined, pb.DAO.getIdWhere(id), options, cb);
    };

    /**
     * Loads a custom object by name
     * @method loadByName
     * @param {String} type The ID string of the custom object type
     * @param {String} name The unique name of the custom object
     * @param {Object} [options]
     * @param {Function} cb
     */
    CustomObjectService.prototype.loadByName = function(type, name, options, cb) {
        var where = {};
        where[NAME_FIELD] = name;
        this.loadBy(type, where, options, cb);
    };

    /**
     * Loads a custom object by the specified where criteria
     * @method loadBy
     * @param {String} type
     * @param {Object} where
     * @param {Object} [options]
     * @param {Function} cb
     */
    CustomObjectService.prototype.loadBy = function(type, where, options, cb) {
        if (!pb.validation.isIdStr(type, false) || !pb.validation.isObj(where, true) || pb.validation.isEmpty(where)) {
            throw new Error('The type, where must be provided in order to load a custom object');
        }
        else if (util.isFunction(options)) {
            cb      = options;
            options = {};
        }
        else if (!util.isObject(options)) {
            throw new Error('The options object must be an object');
        }

        if (type) {
            where.type = type;
        }

        var self = this;
        var dao  = new pb.DAO();
        dao.loadByValues(where, CustomObjectService.CUST_OBJ_COLL, function(err, custObj) {
            if (util.isObject(custObj)) {
                return self.fetchChildren(custObj, options, type, cb);
            }
            cb(err, custObj);
        });
    };

    /**
     * Loads a custom object type by ID
     * @method loadTypeById
     * @param {ObjectID|String} id
     * @param {Function} cb
     */
    CustomObjectService.prototype.loadTypeById = function(id, cb) {
        this.loadTypeBy(pb.DAO.getIdWhere(id), cb);
    };

    /**
     * Loads a custom object type by name
     * @method loadTypeByName
     * @param {String} name
     * @param {Function} cb
     */
    CustomObjectService.prototype.loadTypeByName = function(name, cb) {
        name      = CustomObjectService.getCustTypeSimpleName(name);
        var where = {};
        where[NAME_FIELD] = name;
        this.loadTypeBy(where, cb);
    };

    /**
     * Loads a custom object type by the specified where criteria
     * @method loadTypeBy
     * @param {Object} where
     * @param {Function} cb
     */
    CustomObjectService.prototype.loadTypeBy = function(where, cb) {
        if (!pb.validation.isObj(where, true) || pb.validation.isEmpty(where)) {
            throw new Error("The where parameter must be provided in order to load a custom object type");
        }

        var dao = new pb.DAO();
        dao.loadByValues(where, CustomObjectService.CUST_OBJ_TYPE_COLL, cb);
    };

    /**
     * Validates a custom object
     * @method validate
     * @param {Object} custObj The object to validate
     * @param {Object} custObjType The custom object type to validate against
     * @param {Function} cb A callback that takes two parameters. The first is an
     * error if occurred. The second is an array of validation error objects.  If
     * the array is empty it is safe to assume that the object is valid.
     */
    CustomObjectService.prototype.validate = function(custObj, custObjType, cb) {

        var self   = this;
        var errors = [];
        var dao    = new pb.DAO();
        var tasks  = [

            //validate object type
            function(callback) {
                if (custObj.object_type !== CustomObjectService.CUST_OBJ_COLL) {
                    errors.push(CustomObjectService.err('type', "The object type must be: "+custObj.object_type));
                }
                callback(null);
            },

            //validate the type
            function(callback) {
                if (!pb.validation.isIdStr(custObj.type) || custObj.type !== custObjType[pb.DAO.getIdField()].toString()) {
                    errors.push(CustomObjectService.err('type', "The type must be an ID string and must match the describing custom object type's ID"));
                }
                callback(null);
            },

            //validate the name
            function(callback) {
                if (!pb.validation.isNonEmptyStr(custObj.name, true)) {
                    errors.push(CustomObjectService.err('name', 'The name cannot be empty'));
                    return callback(null);
                }

                //test uniqueness of name
                var where = {
                    type: custObjType[pb.DAO.getIdField()].toString()
                };
                where[NAME_FIELD] = new RegExp('^'+util.escapeRegExp(custObj.name)+'$', 'i');
                dao.unique(CustomObjectService.CUST_OBJ_COLL, where, custObj[pb.DAO.getIdField()], function(err, isUnique){
                    if (!isUnique) {
                        errors.push(CustomObjectService.err('name', 'The name '+custObj.name+' is not unique'));
                    }
                    callback(err);
                });
            },

            //validate other fields
            function(callback) {
                self.validateCustObjFields(custObj, custObjType, function(err, fieldErrors) {
                    if (util.isArray(fieldErrors)) {
                        util.arrayPushAll(fieldErrors, errors);
                    }
                    callback(err);
                });
            }
        ];
        async.series(tasks, function(err, results) {
            cb(err, errors);
        });
    };

    /**
     * Validates the fields of a custom object
     * @param {Object} custObj The object to validate
     * @param {Object} custObjType The custom object type to validate against
     * @param {Function} cb A callback that takes two parameters. The first is an
     * error if occurred. The second is an array of validation error objects.  If
     * the array is empty it is safe to assume that the object is valid.
     */
    CustomObjectService.prototype.validateCustObjFields = function(custObj, custObjType, cb) {

        var errors = [];
        var tasks = util.getTasks(Object.keys(custObjType.fields), function(keys, i) {
            return function(callback) {

                //check for excption
                var fieldName = keys[i];
                if (fieldName === NAME_FIELD) {
                    //validated independently in main validation function
                    return callback(null);
                }

                //get value
                var val = custObj[fieldName];

                //execute validation procedure
                var field          = custObjType.fields[fieldName];
                var fieldType      = field.field_type;
                var isValid        = AVAILABLE_FIELD_TYPES[fieldType];
                if (!isValid(val, false)) {
                    errors.push(CustomObjectService.err(fieldName, 'An invalid value ['+val+'] was found.'));
                }
                callback(null);
            };
        });
        async.series(tasks, function(err, results) {
            cb(err, errors);
        });
    };

    /**
     * Validates a Custom Object Type.
     * @method validateType
     * @param {Object} custObjType The object to validate
     * @param {Function} cb A callback function that provides two parameters: The
     * first, an error, if exists. The second is an array of objects that represent
     * validation errors.  If the 2nd parameter is an empty array it is safe to
     * assume that validation passed.
     */
    CustomObjectService.prototype.validateType = function(custObjType, cb) {
        if (!pb.validation.isObj(custObjType)) {
            return cb(new Error('The type descriptor must be an object: '+(typeof custObjType)));
        }

        var self   = this;
        var errors = [];
        var dao    = new pb.DAO();
        var tasks  = [

            //validate the name
            function(callback) {
                if (!pb.validation.isNonEmptyStr(custObjType.name)) {
                    errors.push(CustomObjectService.err('name', 'The name cannot be empty'));
                    return callback(null);
                }

                //test uniqueness of name
                var where = {};
                where[NAME_FIELD] = new RegExp('^'+util.escapeRegExp(custObjType.name)+'$', 'i');
                dao.unique(CustomObjectService.CUST_OBJ_TYPE_COLL, where, custObjType[pb.DAO.getIdField()], function(err, isUnique){
                    if(!isUnique) {
                        errors.push(CustomObjectService.err('name', 'The name '+custObjType.name+' is not unique'));
                    }
                    callback(err);
                });
            },

            //validate the fields
            function(callback) {

                if (!pb.validation.isObj(custObjType.fields)) {
                    errors.push(CustomObjectService.err('fields', 'The fields property must be an object'));
                    return callback(null);
                }

                //get the supported object types
                self.getReferenceTypes(function(err, types) {
                    if (util.isError(err)) {
                        return callback(err);
                    }

                    var typesHash = util.arrayToHash(types);
                    for (var fieldName in custObjType.fields) {
                        if (!pb.validation.isNonEmptyStr(fieldName)) {
                            errors.push(CustomObjectService.err('fields.', 'The field name cannot be empty'));
                        }
                        else {
                            var fieldErrors = self.validateFieldDescriptor(custObjType.fields[fieldName], typesHash);
                            util.arrayPushAll(fieldErrors, errors);
                        }
                    }
                    callback(null);
                });
            }
<<<<<<< HEAD
        ];
        async.series(tasks, function(err, results) {
            cb(err, errors);
        });
    };
=======
            
            //test for HTML
            var sanitized = pb.BaseController.sanitize(custObj.name);
            if (sanitized !== custObj.name) {
                errors.push(CustomObjectService.err('name', 'The name cannot contain HTML'));
                return callback(null);
            }
>>>>>>> a57c6735

    /**
     * Validates that the field descriptor for a custom object type.
     * @method validateFieldDescriptor
     * @param {String} field
     * @param {Array} customTypes
     * @return {Array} An array of objects that contain two properties: field and
     * error
     */
    CustomObjectService.prototype.validateFieldDescriptor = function(field, customTypes) {
        var errors = [];
        if (!pb.validation.isObj(field)) {
            errors.push(CustomObjectService.err('', 'The field descriptor must be an object: '+(typeof field)));
        }
        else {

            if (!AVAILABLE_FIELD_TYPES[field.field_type]) {
                errors.push(CustomObjectService.err('field_type', 'An invalid field type was specified: '+field.field_type));
            }
            else if (field.field_type === PEER_OBJECT_TYPE || field.field_type === CHILD_OBJECTS_TYPE) {
                if (!customTypes[field.object_type]) {
                    errors.push(CustomObjectService.err('object_type', 'An invalid object type was specified: '+field.object_type));
                }
            }
        }
        return errors;
    };

    /**
     * Retrieves an array of all of the available object types that can be
     * referenced as a child or peer object.
     * @method getReferenceTypes
     * @param {Function} cb A callback that takes two parameters: The first, an
     * error, if occurs.  The second is an array of all of the available object
     * types that can be referenced as a peer or child object.
     */
    CustomObjectService.prototype.getReferenceTypes = function(cb) {

        var select                  = {};
        select[NAME_FIELD]          = 1;
        select[pb.DAO.getIdField()] = 0;

        var opts = {
            where: pb.DAO.ANYWHERE,
            select: select
        };
        var dao  = new pb.DAO();
        dao.q(CustomObjectService.CUST_OBJ_TYPE_COLL, opts, function(err, types) {
            if (util.isError(err)) {
                return cb(err);
            }

            var allTypes = util.clone(AVAILABLE_REFERENCE_TYPES);
            for (var i = 0; i < types.length; i++) {
                allTypes.push('custom:'+types[i][NAME_FIELD]);
            }
            cb(null, allTypes);
        });
    };

    /**
     * Validates and persists a custom object
     * @method save
     * @param {Object} custObj The object to validate
     * @param {Object} custObjType The custom object type to validate against
     * @param {Function} cb A callback that takes two parameters. The first is an
     * error if occurred. The second is an array of validation error objects or the
     * result of the persistence operation.
     *
     */
    CustomObjectService.prototype.save = function(custObj, custObjType, cb) {
        if (!pb.validation.isObj(custObj, true)) {
            throw new Error('The custom object must be a valid object.');
        }

        var self = this;
        custObj.object_type = CustomObjectService.CUST_OBJ_COLL;
        this.validate(custObj, custObjType, function(err, errors) {
            if (util.isError(err) || errors.length > 0) {
                return cb(err, errors);
            }
            
            //test for HTML
            var sanitized = pb.BaseController.sanitize(custObjType.name);
            if (sanitized !== custObjType.name) {
                errors.push(CustomObjectService.err('name', 'The name cannot contain HTML'));
                return callback(null);
            }

            var dao = new pb.DAO();
            dao.save(custObj, cb);
        });
    };

    /**
     * Validates and persists a custom object type
     * @method saveType
     * @param {Object} custObjType The object to persist
     * @param {Function} cb A callback that takes two parameters. The first is an
     * error if occurred. The second is an array of validation error objects or the
     * result of the persistence operation.
     */
    CustomObjectService.prototype.saveType = function(custObjType, cb) {
        if (!pb.validation.isObj(custObjType, true)) {
            throw new Error('The custom object type must be a valid object.');
        }

        var self = this;
        custObjType.object_type = CustomObjectService.CUST_OBJ_TYPE_COLL;
        this.validateType(custObjType, function(err, errors) {
            if(util.isError(err) || errors.length > 0) {
                return cb(err, errors);
            }

            var dao = new pb.DAO();
            dao.save(custObjType, cb);
        });
    };

    /**
     * Deletes a custom object by ID
     * @method deleteById
     * @param {String} 
     */
    CustomObjectService.prototype.deleteById = function(id, cb) {
        var dao = new pb.DAO();
        dao.deleteById(id, CustomObjectService.CUST_OBJ_COLL, cb);
    };

    /**
     * Deletes a custom object type by id
     * @method deleteTypeById
     * @param {String|ObjectID} id
     * @param {Object} [options={}]
     * @param {Function} cb
     */
    CustomObjectService.prototype.deleteTypeById = function(id, options, cb) {
        if (util.isFunction(options)) {
            cb = options;
            options = {};
        }

        if (!pb.validation.isIdStr(id, true)) {
            return cb(new Error('INVALID_UID'));
        }

        var self  = this;
        var tasks = [

            //remove object type
            function(callback) {
                var dao = new pb.DAO();
                dao.deleteById(id, CustomObjectService.CUST_OBJ_TYPE_COLL, callback);
            },

            //remove those objects associated with the type
            function(callback) {
                self.deleteForType(id, callback);
            }
        ];
        async.series(tasks, cb);
    };

    /**
     * Deletes all custom objects of a specified type
     * @method deleteForType
     * @param {String|Object} custObjType A string ID of the custom object type or 
     * the custom object type itself.
     * @param {Object} [options={}]
     * @param 
     */
    CustomObjectService.prototype.deleteForType = function(custObjType, cb) {

        var typeId = custObjType;
        if (!util.isString(custObjType)) {
            typeId = custObjType.toString();
        }
        var dao = new pb.DAO();
        dao.delete({type: custObjType}, CustomObjectService.CUST_OBJ_COLL, cb);
    };

    CustomObjectService.prototype.typeExists = function(typeName, cb) {

        var where = {
            name: new RegExp('^'+util.escapeRegExp(typeName)+'$', 'ig')
        };
        var dao = new pb.DAO();
        dao.exists(CustomObjectService.CUST_OBJ_TYPE_COLL, where, cb);
    };

    /**
     * Retrieves the objects types that can be referenced by custom objects
     * @static
     * @method getStaticReferenceTypes
     * @return {Array}
     */
    CustomObjectService.getStaticReferenceTypes = function() {
        return util.clone(AVAILABLE_REFERENCE_TYPES);
    };

    /**
     * Determines if a field type is reference to another object type
     * @static
     * @method isReferenceFieldType
     * @param {String} fieldType
     * @return {Boolean}
     */
    CustomObjectService.isReferenceFieldType = function(fieldType) {
        return fieldType === PEER_OBJECT_TYPE || fieldType === CHILD_OBJECTS_TYPE;
    };

    /**
     * Determines if the field type is a custom object type or a system reference
     * @static
     * @method isCustomObjectType
     * @param {String} objType
     * @return {Boolean}
     */
    CustomObjectService.isCustomObjectType = function(objType) {
        return util.isString(objType) && objType.indexOf(CUST_OBJ_TYPE_PREFIX) === 0;
    };

    /**
     * Gets the simple custom object name.  The simple name is one that is not
     * prefixed to indicate that it is custom
     * @static
     * @method getCustTypeSimpleName
     * @param {String} name
     * @return {String}
     */
    CustomObjectService.getCustTypeSimpleName = function(name) {
        if (util.isString(name)) {
            name = name.replace(CUST_OBJ_TYPE_PREFIX, '');
        }
        return name;
    };

    /**
     * Formats the object by ensuring that each field is in the correct data type.
     * @static
     * @method formatRawForType
     * @param {Object} post The raw post object
     * @param {Object} custObjType The custom object type describes the data in the
     * post obj.
     */
    CustomObjectService.formatRawForType = function(post, custObjType) {

        //remove system fields if posted back
        delete post[pb.DAO.getIdField()];
        delete post.created;
        delete post.last_modified;

        //apply types to fields
        for(var key in custObjType.fields) {

            if(custObjType.fields[key].field_type == 'number') {
                if(util.isString(post[key])) {
                    post[key] = parseFloat(post[key]);
                }
            }
            else if(custObjType.fields[key].field_type == 'date') {
                if(util.isString(post[key])) {
                    post[key] = Date.parse(post[key]);
                }
                else if (!isNaN(post[key])) {
                    post[key] = new Date(post[key]);
                }
            }
<<<<<<< HEAD
            else if (custObjType.fields[key].field_type == 'boolean') {
                if (!util.isBoolean(post[key])) {

                    if (util.isString(post[key])) {
                        post[key] = "true" === post[key].toLowerCase();   
                    }
                    else if (!isNaN(post[key])) {
                        post[key] = post[key] ? true : false;
                    }
                }
            }
            else if (custObjType.fields[key].field_type == 'wysiwyg') {

                //ensure not funky script tags or iframes
                post[key] = pb.BaseController.sanitize(post[key], pb.BaseController.getContentSanitizationRules());
            }
            else if(custObjType.fields[key].field_type == CHILD_OBJECTS_TYPE) {
                if(util.isString(post[key])) {
                    post[key] = post[key].split(',');
                }
            }
            else if (custObjType.fields[key].field_type == PEER_OBJECT_TYPE) {
                //do nothing because it can only been a string ID.  Validation 
                //should verify this before persistence. 
=======
        }
        else if (custObjType.fields[key].field_type == 'wysiwyg') {
            
            //ensure not funky script tags or iframes
            post[key] = pb.BaseController.sanitize(post[key], pb.BaseController.getContentSanitizationRules());
        }
        else if(custObjType.fields[key].field_type == CHILD_OBJECTS_TYPE) {
            if(pb.utils.isString(post[key])) {
                
                //strips out any non ID strings.  
                //TODO This should really move to validation.
                post[key] = post[key].split(',');
                for (var i = post[key].length - 1; i >= 0; i--) {
                    if (!pb.validation.isIdStr(post[key][i], true)) {
                        post[key].splice(i, 1);
                    }
                }
>>>>>>> a57c6735
            }
        }
        post.type = custObjType[pb.DAO.getIdField()].toString();
    };

    /**
     * Formats the raw post data for a sort ordering
     * @static 
     * @method formatRawSortOrdering
     * @param {Object} post
     * @param {Object} sortOrder the existing sort order object that the post data 
     * will be merged with
     * @return {Object} The formatted sort ordering object
     */
    CustomObjectService.formatRawSortOrdering = function(post, sortOrder) {
        delete post.last_modified;
        delete post.created;
        delete post[pb.DAO.getIdField()];

        var sortOrderDoc = pb.DocumentCreator.create('custom_object_sort', post, []);
        if (!sortOrderDoc) {
            return sortOrderDoc;
        }

        //merge the old and new
        if (util.isObject(sortOrder)) {
            util.merge(sortOrderDoc, sortOrder);
            return sortOrder;
        }
<<<<<<< HEAD
=======
        else if (pb.utils.isString(post[key])){
            
            //when nothing else matches and we just have a string. We should sanitize it
            post[key] = pb.BaseController.sanitize(post[key]);
        }
    }
    post.type = custObjType[pb.DAO.getIdField()].toString();
};

/**
 * Formats the raw post data for a sort ordering
 * @static 
 * @method formatRawSortOrdering
 * @param {Object} post
 * @param {Object} sortOrder the existing sort order object that the post data 
 * will be merged with
 * @return {Object} The formatted sort ordering object
 */
CustomObjectService.formatRawSortOrdering = function(post, sortOrder) {
    delete post.last_modified;
    delete post.created;
    delete post[pb.DAO.getIdField()];

    var sortOrderDoc = pb.DocumentCreator.create('custom_object_sort', post, []);
    if (!sortOrderDoc) {
>>>>>>> a57c6735
        return sortOrderDoc;
    };

    /**
     * Discovers the field types used for each entry in the provided array and sets
     * the "fieldTypesUsed" property for the object.
     * @static
     * @method setFieldTypesUsed
     * @param {Array} custObjTypes The array of custom object type objects to inspect
     * @param {Localization} ls
     */
    CustomObjectService.setFieldTypesUsed = function(custObjTypes, ls) {
        if (!util.isArray(custObjTypes)) {
            return;
        }

        var map                 = {};
        map.text                = ls.get('TEXT');
        map.number              = ls.get('NUMBER');
        map.wysiwyg             = ls.get('WYSIWYG');
        map.boolean             = ls.get('BOOLEAN').toLowerCase();
        map.date                = ls.get('DATE');
        map[PEER_OBJECT_TYPE]   = ls.get('PEER_OBJECT');
        map[CHILD_OBJECTS_TYPE] = ls.get('CHILD_OBJECTS');

        // Make the list of field types used in each custom object type, for display
        for(var i = 0; i < custObjTypes.length; i++) {

            var fieldTypesUsed = {};
            for(var key in custObjTypes[i].fields) {

                var fieldType = custObjTypes[i].fields[key].field_type;
                fieldTypesUsed[map[fieldType]] = 1;
            }

            fieldTypesUsed = Object.keys(fieldTypesUsed);
            custObjTypes[i].fieldTypesUsed = fieldTypesUsed.join(', ');
        }
    };

    /**
     * Orders the custom objects based on the provided sort order
     * @static
     * @method applyOrder
     * @param {Array} custObjects The array of custom objects to be sorted
     * @param {Object} sortOrder The object describing the ordering of the objects
     * @return {Array} A refernce to the sorted array of custom objects.  The
     * reference is the same as provided to the function.
     */
    CustomObjectService.applyOrder = function(custObjects, sortOrder) {
        if (!util.isArray(custObjects)) {
            throw new Error('The custObjects parameter must be an array');
        }

        //sort by name (case-insensitive)
        if(!util.isObject(sortOrder) || !sortOrder.sorted_objects) {
            //currently, mongo cannot do case-insensitive sorts.  We do it manually
            //until a solution for https://jira.mongodb.org/browse/SERVER-90 is merged.
            custObjects.sort(function(a, b) {
                var x = a.name.toLowerCase();
                var y = b.name.toLowerCase();

                return ((x < y) ? -1 : ((x > y) ? 1 : 0));
            });
        }
        else {
            var idField          = pb.DAO.getIdField();
            var customObjectSort = sortOrder.sorted_objects;
            var sortedObjects    = [];
            for(var i = 0; i < customObjectSort.length; i++) {
                for(var j = 0; j < custObjects.length; j++) {
                    if(custObjects[j][idField].equals(pb.DAO.getObjectID(customObjectSort[i]))) {
                        sortedObjects.push(custObjects[j]);
                        custObjects.splice(j, 1);
                        break;
                    }
                }
            }

            custObjects = sortedObjects.concat(custObjects);
        }
        return custObjects;
    };

    /**
     * Creates a validation error field
     * @static
     * @method err
     * @param {String} field The field in the object that contains the error
     * @param {String} err A string description of the error
     * @return {Object} An object that describes the validation error
     */
    CustomObjectService.err = function(field, err) {
        return {
            field: field,
            msg: err
        };
    };

    /**
     * Creates an HTML formatted error string out of an array of error objects.
     * @static
     * @method createErrorStr
     * @param {Array} errors An array of objects where each object has a "msg" and
     * a "field" property
     * @param {String} msg
     * @return {String} HTML formatted string representing the errors
     */
    CustomObjectService.createErrorStr = function(errors, msg) {
        var errStr = '';
        if (msg) {
            errStr += msg + '\n';
        }

        errStr += '<ul>';
        for(var i = 0; i < errors.length; i++) {
            var err = errors[i];

            errStr += '<li>';
            if (err.field) {
                errStr += err.field + ': ';
            }
            errStr += HtmlEncoder.htmlEncode(err.msg) + '</li>';
        }
        errStr += '</ul>';
        return errStr;
    };

    return CustomObjectService;
};<|MERGE_RESOLUTION|>--- conflicted
+++ resolved
@@ -622,7 +622,7 @@
      */
     CustomObjectService.prototype.loadTypeBy = function(where, cb) {
         if (!pb.validation.isObj(where, true) || pb.validation.isEmpty(where)) {
-            throw new Error("The where parameter must be provided in order to load a custom object type");
+            return cb(Error("The where parameter must be provided in order to load a custom object type"));
         }
 
         var dao = new pb.DAO();
@@ -665,6 +665,13 @@
             function(callback) {
                 if (!pb.validation.isNonEmptyStr(custObj.name, true)) {
                     errors.push(CustomObjectService.err('name', 'The name cannot be empty'));
+                    return callback(null);
+                }
+                
+                //test for HTML
+                var sanitized = pb.BaseController.sanitize(custObj.name);
+                if (sanitized !== custObj.name) {
+                    errors.push(CustomObjectService.err('name', 'The name cannot contain HTML'));
                     return callback(null);
                 }
 
@@ -758,6 +765,13 @@
             function(callback) {
                 if (!pb.validation.isNonEmptyStr(custObjType.name)) {
                     errors.push(CustomObjectService.err('name', 'The name cannot be empty'));
+                    return callback(null);
+                }
+
+                //test for HTML
+                var sanitized = pb.BaseController.sanitize(custObjType.name);
+                if (sanitized !== custObjType.name) {
+                    errors.push(CustomObjectService.err('name', 'The name cannot contain HTML'));
                     return callback(null);
                 }
 
@@ -799,21 +813,11 @@
                     callback(null);
                 });
             }
-<<<<<<< HEAD
         ];
         async.series(tasks, function(err, results) {
             cb(err, errors);
         });
     };
-=======
-            
-            //test for HTML
-            var sanitized = pb.BaseController.sanitize(custObj.name);
-            if (sanitized !== custObj.name) {
-                errors.push(CustomObjectService.err('name', 'The name cannot contain HTML'));
-                return callback(null);
-            }
->>>>>>> a57c6735
 
     /**
      * Validates that the field descriptor for a custom object type.
@@ -895,13 +899,6 @@
             if (util.isError(err) || errors.length > 0) {
                 return cb(err, errors);
             }
-            
-            //test for HTML
-            var sanitized = pb.BaseController.sanitize(custObjType.name);
-            if (sanitized !== custObjType.name) {
-                errors.push(CustomObjectService.err('name', 'The name cannot contain HTML'));
-                return callback(null);
-            }
 
             var dao = new pb.DAO();
             dao.save(custObj, cb);
@@ -1082,7 +1079,6 @@
                     post[key] = new Date(post[key]);
                 }
             }
-<<<<<<< HEAD
             else if (custObjType.fields[key].field_type == 'boolean') {
                 if (!util.isBoolean(post[key])) {
 
@@ -1100,32 +1096,26 @@
                 post[key] = pb.BaseController.sanitize(post[key], pb.BaseController.getContentSanitizationRules());
             }
             else if(custObjType.fields[key].field_type == CHILD_OBJECTS_TYPE) {
-                if(util.isString(post[key])) {
+                if(pb.utils.isString(post[key])) {
+
+                    //strips out any non ID strings.  
+                    //TODO This should really move to validation.
                     post[key] = post[key].split(',');
+                    for (var i = post[key].length - 1; i >= 0; i--) {
+                        if (!pb.validation.isIdStr(post[key][i], true)) {
+                            post[key].splice(i, 1);
+                        }
+                    }
                 }
             }
             else if (custObjType.fields[key].field_type == PEER_OBJECT_TYPE) {
                 //do nothing because it can only been a string ID.  Validation 
                 //should verify this before persistence. 
-=======
-        }
-        else if (custObjType.fields[key].field_type == 'wysiwyg') {
-            
-            //ensure not funky script tags or iframes
-            post[key] = pb.BaseController.sanitize(post[key], pb.BaseController.getContentSanitizationRules());
-        }
-        else if(custObjType.fields[key].field_type == CHILD_OBJECTS_TYPE) {
-            if(pb.utils.isString(post[key])) {
-                
-                //strips out any non ID strings.  
-                //TODO This should really move to validation.
-                post[key] = post[key].split(',');
-                for (var i = post[key].length - 1; i >= 0; i--) {
-                    if (!pb.validation.isIdStr(post[key][i], true)) {
-                        post[key].splice(i, 1);
-                    }
-                }
->>>>>>> a57c6735
+            }
+            else if (pb.utils.isString(post[key])){
+
+                //when nothing else matches and we just have a string. We should sanitize it
+                post[key] = pb.BaseController.sanitize(post[key]);
             }
         }
         post.type = custObjType[pb.DAO.getIdField()].toString();
@@ -1155,34 +1145,6 @@
             util.merge(sortOrderDoc, sortOrder);
             return sortOrder;
         }
-<<<<<<< HEAD
-=======
-        else if (pb.utils.isString(post[key])){
-            
-            //when nothing else matches and we just have a string. We should sanitize it
-            post[key] = pb.BaseController.sanitize(post[key]);
-        }
-    }
-    post.type = custObjType[pb.DAO.getIdField()].toString();
-};
-
-/**
- * Formats the raw post data for a sort ordering
- * @static 
- * @method formatRawSortOrdering
- * @param {Object} post
- * @param {Object} sortOrder the existing sort order object that the post data 
- * will be merged with
- * @return {Object} The formatted sort ordering object
- */
-CustomObjectService.formatRawSortOrdering = function(post, sortOrder) {
-    delete post.last_modified;
-    delete post.created;
-    delete post[pb.DAO.getIdField()];
-
-    var sortOrderDoc = pb.DocumentCreator.create('custom_object_sort', post, []);
-    if (!sortOrderDoc) {
->>>>>>> a57c6735
         return sortOrderDoc;
     };
 
