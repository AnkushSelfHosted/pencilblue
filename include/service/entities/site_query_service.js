/*
 Copyright (C) 2015  PencilBlue, LLC

 This program is free software: you can redistribute it and/or modify
 it under the terms of the GNU General Public License as published by
 the Free Software Foundation, either version 3 of the License, or
 (at your option) any later version.

 This program is distributed in the hope that it will be useful,
 but WITHOUT ANY WARRANTY; without even the implied warranty of
 MERCHANTABILITY or FITNESS FOR A PARTICULAR PURPOSE.  See the
 GNU General Public License for more details.

 You should have received a copy of the GNU General Public License
 along with this program.  If not, see <http://www.gnu.org/licenses/>.
 */

//dependencies
var async = require('async');
var _ = require('lodash');

module.exports = function SiteQueryServiceModule(pb) {
    "use strict";

    //pb dependencies
    var util = pb.util;
    var DAO = pb.DAO;
<<<<<<< HEAD
    var SiteService = pb.SiteService;

=======
    
>>>>>>> ac31bbc0
    /**
     * @private
     * @static
     * @readonly
     * @property SITE_FIELD
     * @type {String}
     */
    var SITE_FIELD = pb.SiteService.SITE_FIELD;

    /**
     * @private
     * @static
     * @readonly
     * @property GLOBAL_SITE
     * @type {String}
     */
    var GLOBAL_SITE = pb.SiteService.GLOBAL_SITE;

  /**
   * Create an instance of the site query service specific to the given site
   *
   * @module Services
   * @class SiteQueryService
   * @constructor
   * @extends DAO
   * @param {Object} options
   * @param {String} [options.site=GLOBAL_SITE] UID of site, should already be sanitized by SiteService
   * @param {Boolean} [options.onlyThisSite=false] onlyThisSite for q, return results specific to this site instead of also looking in global
   */
    function SiteQueryService(options) {
        if(!util.isObject(options)) {
            options = {
                site: GLOBAL_SITE,
                onlyThisSite: false
            };
        }

        /**
         * @property siteUid
         * @type {String}
         */
        this.siteUid = options.site;

        /**
         * @property onlyThisSite
         * @type {Boolean}
         */
        this.onlyThisSite = options.onlyThisSite;

        DAO.call(this);
    }
    util.inherits(SiteQueryService, DAO);

    /**
     * @private
     * @static
     * @method modifyLoadWhere
     * @param {String} site
     * @param {Object} where
     * @returns {Object}
     */
  function modifyLoadWhere(site, where) {
    if (pb.config.multisite.enabled) {
      where = _.clone(where);
      if (site === GLOBAL_SITE) {
        var siteDoesNotExist = {}, siteEqualToSpecified = {};
        siteDoesNotExist[SITE_FIELD] = {$exists: false};
        siteEqualToSpecified[SITE_FIELD] = site;

        addToOr(where, [siteDoesNotExist, siteEqualToSpecified]);
      }
      else {
        where[SITE_FIELD] = site;
      }
    }
    return where;
  }

    /**
     * @private
     * @static
     * @method modifyLoadOptions
     * @param {String} site
     * @param {Object} options
     * @returns {Object}
     */
  function modifyLoadOptions(site, options) {
    if (pb.config.multisite.enabled) {
      var target = _.clone(options);

      target.where = target.where || {};
      target.where = modifyLoadWhere(site, target.where);
      return target;
    }
    // else do nothing
    return options;
  }

    /**
     * @private
     * @static
     * @method addToOr
     * @param {Object} whereClause
     * @param {Array} conditions
     */
  function addToOr(whereClause, conditions) {
    if ('$or' in whereClause) {
      var orClause = whereClause.$or;
      addToAnd(whereClause, [{$or: orClause}, {$or: conditions}]);
      delete whereClause.$or;
    }
      else {
      whereClause.$or = conditions;
    }
  }

    /**
     * @private
     * @static
     * @method addToAnd
     * @param {Object} whereClause
     * @param {Array} conditions
     */
    function addToAnd(whereClause, conditions) {
        if ('$and' in whereClause) {
            var andClause = whereClause.$and;
            andClause.push.apply(andClause, conditions);
        }
        else {
            whereClause.$and = conditions;
        }
    }

    /**
     * @private
     * @static
     * @method applySiteOperation
     * @param {SiteQueryService} self
     * @param {Function} callback
     * @param {Function} delegate
     */
    function applySiteOperation(self, callback, delegate) {
        if (siteSpecific(self)) {
            return delegate(self.siteUid, callback);
        }

        delegate(self.siteUid, function (err, cursor) {
            if (util.isError(err)) {
                return callback(err, cursor);
            }

            cursor.count(function (countError, count) {
                if (util.isError(countError)) {
                    callback(countError);
                }
                else if (count) {
                    callback(err, cursor);
                }
                else {
                    delegate(GLOBAL_SITE, callback);
                }
            });
        });
    }

    /**
     * @private
     * @method siteSpecific
     * @param {SiteQueryService} self
     * @returns {Boolean}
     */
    function siteSpecific(self) {
        return self.onlyThisSite || isGlobal(self.siteUid);
    }

    /**
     * @private
     * @method isGlobal
     * @param {String} siteUid
     * @returns {Boolean}
     */
    function isGlobal(siteUid) {
        return !siteUid || siteUid === GLOBAL_SITE;
    }

    /**
     * @private
     * @method modifySave
     * @param {String} site
     * @param {Object} objectToSave
     * @returns {Object} The object to save
     */
    function modifySave(site, objectToSave) {
        if (pb.config.multisite.enabled && !(SITE_FIELD in objectToSave)) {
            objectToSave[SITE_FIELD] = site;
        }
        // else do nothing
        return objectToSave;
    }

  /**
   * Overriding protected method of DAO to achieve site-aware query
   * @override
   * @protected
   * @method _doQuery
   * @param {Object} options
   * @param {Function} callback
   */
  SiteQueryService.prototype._doQuery = function (options, callback) {
    var self = this;
    applySiteOperation(self, callback, function (site, opCallback) {
      var moddedOptions = modifyLoadOptions(site, options);
      DAO.prototype._doQuery.call(self, moddedOptions, opCallback);
    });
  };

  /**
   * Wrapper for site-aware DAO.save.  Saves object to database
   *
   * @param dbObj
   * @param options
   * @param callback
   */
  SiteQueryService.prototype.save = function (dbObj, options, callback) {
    dbObj = modifySave(this.siteUid, dbObj);
    DAO.prototype.save.call(this, dbObj, options, callback);
  };

  /**
   * Gets all collection names
   * @param {Function} cb
   */
  SiteQueryService.prototype.getCollections = function (cb) {
      this.listCollections({}, function(err, items) {
          if(pb.util.isError(err)) {
            pb.log.error(err);
            return cb(err);
          }

          items = items.filter(function(item) {
              return item.name.indexOf('system.indexes') === -1 && item.name.indexOf('system.namespaces') === -1;
          });

          cb(err, items);
      });
    };

  return SiteQueryService;
};<|MERGE_RESOLUTION|>--- conflicted
+++ resolved
@@ -25,12 +25,7 @@
     //pb dependencies
     var util = pb.util;
     var DAO = pb.DAO;
-<<<<<<< HEAD
-    var SiteService = pb.SiteService;
-
-=======
-    
->>>>>>> ac31bbc0
+
     /**
      * @private
      * @static
