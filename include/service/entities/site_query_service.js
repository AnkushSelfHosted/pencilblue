--- conflicted
+++ resolved
@@ -43,11 +43,7 @@
               };
           }
 
-<<<<<<< HEAD
-          super();
-=======
           super(options);
->>>>>>> 0b28f1ba
 
           /**
            * @property siteUid
