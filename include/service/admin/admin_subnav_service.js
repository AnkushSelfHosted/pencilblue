--- conflicted
+++ resolved
@@ -130,9 +130,6 @@
     };
 
     /**
-<<<<<<< HEAD
-     * Retrieves the sub-nav items with selected site
-=======
      * Add a site name pill to existing pills
      *
      * @static
@@ -157,7 +154,6 @@
 
     /**
      * Retrieves the sub-nav items with selcted site
->>>>>>> b41dc354
      * @static
      * @method getWithSite
      * @param  {String} key        The key to retrieve
