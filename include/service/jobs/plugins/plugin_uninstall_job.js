/*
    Copyright (C) 2015  PencilBlue, LLC

    This program is free software: you can redistribute it and/or modify
    it under the terms of the GNU General Public License as published by
    the Free Software Foundation, either version 3 of the License, or
    (at your option) any later version.

    This program is distributed in the hope that it will be useful,
    but WITHOUT ANY WARRANTY; without even the implied warranty of
    MERCHANTABILITY or FITNESS FOR A PARTICULAR PURPOSE.  See the
    GNU General Public License for more details.

    You should have received a copy of the GNU General Public License
    along with this program.  If not, see <http://www.gnu.org/licenses/>.
*/

//dependencies
var process = require('process');
var domain  = require('domain');
var util    = require('../../../util.js');

module.exports = function PluginUninstallJobModule(pb) {

    /**
     * A system job that coordinates the uninstall of a plugin across the cluster.
     * The job has two modes.  The first is initiator.  This is the process that
     * receives the request to uninstall the plugin.  It coordinates a sequenced
     * uninstall from each process in the cluster.  The initiator does this by
     * getting a list of active processes through the service registry.  It then
     * uses the registry to send a message to each process to uninstall the plugin.
     * Some operations are repeated for each server but this is ok based on the
     * current set of operations.  When a command is received that instructs a
     * process to uninstall a plugin it creates an instance of the plugin uninstall
     * job with isInitiator = FALSE.  This changes causes the actual uninstall
     * process to take place.  Log statements are sent both to the system logger
     * and to the job log persistence entity.
     * @class PluginUninstallJob
     * @constructor
     * @extends PluginJobRunner
     */
    function PluginUninstallJob(){
        PluginUninstallJob.super_.call(this);

        //initialize
        this.setParallelLimit(1);
    };
    util.inherits(PluginUninstallJob, pb.PluginJobRunner);

    /**
     * The command to that intends for the the uninstall job to run
     * @static
     * @readonly
     * @property UNINSTALL_PLUGIN_COMMAND
     * @type {String}
     */
    PluginUninstallJob.UNINSTALL_PLUGIN_COMMAND = 'uninstall_plugin';

    var GLOBAL_PREFIX = 'global';
    var SITE_FIELD = pb.SiteService.SITE_FIELD;

    /**
     * Retrieves the tasks needed to contact each process in the cluster to
     * uninstall the plugin.
     * @method getInitiatorTasks
     * @param {Function} cb A callback that takes two parameters: cb(Error, Object|Array)
     */
    PluginUninstallJob.prototype.getInitiatorTasks = function(cb) {
        var self = this;

        var command = {
            pluginUid: self.getPluginUid(),
            jobId: self.getId(),
            site: self.getSite(),
            //we provide a progress function to update the job listing
            progress: function(indexOfExecutingTask, totalTasks) {

                var increment = indexOfExecutingTask > 0 ? 100 / totalTasks / self.getChunkOfWorkPercentage(): 0;
                self.onUpdate(increment);
            }
        };
        var tasks = [
            this.createCommandTask(PluginUninstallJob.UNINSTALL_PLUGIN_COMMAND, command)
        ];
        cb(null, tasks);
    };

    /**
     * Retrieves the tasks needed to uninstall the plugin from this executing
     * process.  The tasks are executed in series:
     * <ol>
     * <li>Call the plugin's onUninstall function</li>
     * <li>Unregister any routes and controllers</li>
     * <li>Remove any plugin settings</li>
     * <li>Remove any theme settings</li>
     * <li>Remove the plugin record from persistence</li>
     * <li>Switch active theme if needed</li>
     * <li>Deactivate the plugin from this process</li>
     * </ol>
     * @method getWorkerTasks
     * @param {Function} cb A callback that takes two parameters: cb(Error, Object|Array)
     */
    PluginUninstallJob.prototype.getWorkerTasks = function(cb) {
        var self = this;

        var pluginUid = this.getPluginUid();
        var site = this.getSite();
        var tasks = [

            //call onUninstall
            function(callback) {
                if (!pb.PluginService.isPluginActiveBySite(pluginUid, site)) {
                    self.log("Skipping call to plugin's onUninstall function.  Main module was not active.");
                    callback(null, true);
                    return;
                }

                var mm = pb.PluginService.getActiveMainModule(pluginUid, site);
                if (util.isFunction(mm.onUninstall) || util.isFunction(mm.onUninstallWithContext)) {
                    self.log('Calling plugin onUnstall', pluginUid);

                    var d = domain.create();
                    d.on('error', callback);
                    d.run(function() {
                        if (util.isFunction(mm.onUninstall)) {
                            mm.onUninstall(callback);
                        } else {
                            var context = {site: site};
                            mm.onUninstallWithContext(context, callback);
                        }
                    });
                }
                else {
                    self.log('Plugin onUninstall function does not exist.  Skipping.');
                    callback(null, true);
                }
            },

            //unregister routes
            function(callback) {
                var routesRemoved = pb.RequestHandler.unregisterThemeRoutes(pluginUid, site);
                self.log('Unregistered %d routes', routesRemoved);
                process.nextTick(function(){callback(null, true);});
            },

            //remove localization
            function(callback) {
                //TODO refactor localization to figure out how to remove only those
                //that were overriden. For now any overriden localizations will be
                //left until the server cycles.  This is not ideal but will suffice
                //for most use cases.  The only affected use case is if a default
                //label is overriden.
                process.nextTick(function(){callback(null, true);});
            },

            //remove settings
            function(callback) {
                self.log('Attemping to remove plugin settings');

<<<<<<< HEAD
                self.pluginService.purgePluginSettings(pluginUid, function (err, result) {
                    callback(err, !util.isError(err) && result);
=======
                pb.plugins.pluginSettingsService.purge(pluginUid, function (err, result) {
                    callback(err, !util.isError(err));
>>>>>>> bdb654b1
                });
            },

            //remove theme settings
            function(callback) {
                self.log('Attemping to remove theme settings');

<<<<<<< HEAD
                self.pluginService.purgeThemeSettings(pluginUid, function (err, result) {
                    callback(err, !util.isError(err) && result);
=======
                pb.plugins.themeSettingsService.purge(pluginUid, function (err, result) {
                    callback(err, !util.isError(err));
>>>>>>> bdb654b1
                });
            },

            //remove plugin record from "plugin" collection
            function(callback) {
                self.log('Attemping to remove plugin from persistent storage');

                var where = {
                    uid: pluginUid
                };

                var hasNoSite = {};
                hasNoSite[SITE_FIELD] = { $exists : false};

                var siteIsGlobal = {};
                siteIsGlobal[SITE_FIELD] = GLOBAL_PREFIX;

                if(!site || site === GLOBAL_PREFIX) {
                    where['$or'] = [
                        hasNoSite,
                        siteIsGlobal
                    ];
                } else {
                    where[SITE_FIELD] = site;
                }

                var dao = new pb.DAO();
                dao.delete(where, 'plugin', function(err, result) {
                    callback(err, !util.isError(err));
                });
            },

            //roll over to default theme
            function(callback) {
                self.log('Inspecting the active theme');

                //retrieve the plugin so we can see if the value matches what we
                //are uninstalling
                var settings = pb.SettingServiceFactory.getService(pb.config.settings.use_memory, pb.config.settings.use_cache, site, true);
                settings.get('active_theme', function(err, activeTheme) {
                    if (util.isError(err)) {
                        return callback(err, false);
                    }

                    //check if we need to reset the active theme
                    if (activeTheme === pluginUid) {
                        self.log('Uninstalling the active theme.  Switching to pencilblue');
                        settings.set('active_theme', 'pencilblue', function(err, result) {
                            callback(err, result ? true : false);
                        });
                    }
                    else {
                        callback(null, true);
                    }
                });
            },

            //remove from ACTIVE_PLUGINS//unregister services
            function(callback) {
                var result = pb.PluginService.deactivatePlugin(pluginUid, site);
                process.nextTick(function(){callback(null, result);});
            }
        ];
        cb(null, tasks);
    };

    /**
     * Called when the tasks have completed execution and isInitiator = FALSE. The
     * function blindly passes the results of the tasks back to the callback.
     * @param {Error} err The error that occurred (if any) during task execution
     * @param {Array} results An array containing the result of each executed task
     * @param {Function} cb A callback that provides two parameters: The first is
     * any error that occurred (if exists) and the second is an array of Boolean
     * values that indicate the success or failure of each task.
     */
    PluginUninstallJob.prototype.processWorkerResults = function(err, results, cb) {
        cb(err, results);
    };

    //exports
    return PluginUninstallJob;
};<|MERGE_RESOLUTION|>--- conflicted
+++ resolved
@@ -156,28 +156,17 @@
             //remove settings
             function(callback) {
                 self.log('Attemping to remove plugin settings');
-
-<<<<<<< HEAD
                 self.pluginService.purgePluginSettings(pluginUid, function (err, result) {
                     callback(err, !util.isError(err) && result);
-=======
-                pb.plugins.pluginSettingsService.purge(pluginUid, function (err, result) {
-                    callback(err, !util.isError(err));
->>>>>>> bdb654b1
+
                 });
             },
 
             //remove theme settings
             function(callback) {
                 self.log('Attemping to remove theme settings');
-
-<<<<<<< HEAD
                 self.pluginService.purgeThemeSettings(pluginUid, function (err, result) {
                     callback(err, !util.isError(err) && result);
-=======
-                pb.plugins.themeSettingsService.purge(pluginUid, function (err, result) {
-                    callback(err, !util.isError(err));
->>>>>>> bdb654b1
                 });
             },
 
