/*
    Copyright (C) 2015  PencilBlue, LLC

    This program is free software: you can redistribute it and/or modify
    it under the terms of the GNU General Public License as published by
    the Free Software Foundation, either version 3 of the License, or
    (at your option) any later version.

    This program is distributed in the hope that it will be useful,
    but WITHOUT ANY WARRANTY; without even the implied warranty of
    MERCHANTABILITY or FITNESS FOR A PARTICULAR PURPOSE.  See the
    GNU General Public License for more details.

    You should have received a copy of the GNU General Public License
    along with this program.  If not, see <http://www.gnu.org/licenses/>.
*/

var util = require('./util.js');

module.exports = function(pb) {

    /**
     * Service for content settings retrieval
     *
     * @module Services
     * @class ContentService
     * @constructor
     */
    function ContentService(site, onlyThisSite) {
        this.siteUid = pb.SiteService.getCurrentSite(site);
        this.settingService = pb.SettingServiceFactory.getServiceBySite(this.siteUid, onlyThisSite);
    }
    
    /**
     *
     * @private
     * @static
     * @readonly
     * @property CONTENT_SETTINGS_REF
     * @type {String}
     */
    var CONTENT_SETTINGS_REF = 'content_settings';
    
    /**
     *
     * @private
     * @static
     * @readonly
     * @property DEFAULT_SETTINGS
     * @type {String}
     */
    var DEFAULT_SETTINGS = Object.freeze({
        articles_per_page: 5,
        auto_break_articles: 0,
        read_more_text: 'Read more',
        display_timestamp: 1,
        date_format: 'M dd, YYYY',
        two_digit_date: 0,
        display_hours_minutes: 1,
        time_format: '12',
        two_digit_time: 0,
        display_bylines: 1,
        display_author_photo: 1,
        display_author_position: 1,
        allow_comments: 1,
        default_comments: 1,
        require_account: 0,
        require_verification: 0
    });

    /**
     * A long named alias of 'get'
     * @method getSettings
     * @param {Function} cb Callback function
     */
    ContentService.prototype.getSettings = function(cb){
<<<<<<< HEAD
        var self = this;
        self.settingService.get(CONTENT_SETTINGS_REF, function(err, settings){
=======
        this.get(cb);
    };
    
    /**
     * Retrieves the content settings.  When settings are not found in storage 
     * the service will generate defaults and persist them.
     * @method get
     * @param {Function} cb Callback function
     */
    ContentService.prototype.get = function(cb) {
        pb.settings.get(CONTENT_SETTINGS_REF, function(err, settings){
>>>>>>> bdb654b1
            if (settings) {
                return cb(err, settings);
            }

            //set default settings if they don't exist
            settings = ContentService.getDefaultSettings();
            self.settingService.set(CONTENT_SETTINGS_REF, settings, function(err, result) {
                cb(err, settings);
            });
        });
    };

    /**
     * Retrieves the default content settings from installation
     *
     * @method getDefaultSettings
     * @return {Object} Content settings
     */
    ContentService.getDefaultSettings = function() {
        return util.clone(DEFAULT_SETTINGS);
    };

    /**
     * Returns a formatted time stamp from a date
     *
     * @method getTimestampTextFromSettings
     * @param {Date} date
     * @param {Object} contentSettings
     */
    ContentService.getTimestampTextFromSettings = function(date, contentSettings, ls) {
        var options = {
            date: date,
            format: contentSettings.date_format,
            twoDigitDate: contentSettings.two_digit_date,
            displayTime: contentSettings.display_hours_minutes,
            timeFormat: contentSettings.time_format,
            twoDigitTime: contentSettings.two_digit_time,
            ls: ls
        };
        return ContentService.getTimestampText(options);
    };

    /**
     * 
     * @static
     * @method getTimestampText
     * @param {Object} options
     * @param {Date} options.date
     * @param {String} options.format
     * @param {Boolean} options.twoDigitDate
     * @param {Boolean} options.displayTime
     * @param {String} options.timeFormat
     * @param {Boolean} options.twoDigitTime
     * @param {Localization} options.ls
     */
    ContentService.getTimestampText = function(options) {
        var date         = options.date;
        var format       = options.format;
        var twoDigitDate = options.twoDigitDate;
        var displayTime  = options.displayTime;
        var timeFormat   = options.timeFormat;
        var twoDigitTime = options.twoDigitTime;
        var ls           = options.ls;
        if (!ls) {
            ls = new pb.Localization();
        }

        var dateString = format;
        var monthNames = [
          ls.get('JAN'),
          ls.get('FEB'),
          ls.get('MAR'),
          ls.get('APR'),
          ls.get('MAY'),
          ls.get('JUN'),
          ls.get('JUL'),
          ls.get('AUG'),
          ls.get('SEP'),
          ls.get('OCT'),
          ls.get('NOV'),
          ls.get('DEC')
        ];

        var month = date.getMonth() + 1;
        var day   = date.getDate();

        month = (twoDigitDate && month < 10) ? '0' + month : month.toString();
        day   = (twoDigitDate && day < 10) ? '0' + day : day.toString();

        dateString = dateString.split('YYYY').join(date.getFullYear());
        dateString = dateString.split('yy').join(date.getYear());
        dateString = dateString.split('M').join(monthNames[date.getMonth()]);
        dateString = dateString.split('mm').join(month);
        dateString = dateString.split('dd').join(day);

        if (typeof displayTime !== 'undefined' && displayTime) {

            var hours   = date.getHours();
            var minutes = date.getMinutes();
            if(minutes < 10) {
                minutes = '0' + minutes;
            }
            var ampm = '';

            if(timeFormat == '12') {
                if(hours > 12) {
                    hours -= 12;
                    ampm = ' '+ls.get('TIME_PM');
                }
                else {
                    ampm = ' '+ls.get('TIME_AM');
                }
            }
            if(twoDigitTime && hours < 10) {
                hours = '0' + hours;
            }

            dateString = dateString.concat(' ' + hours + ':' + minutes + ampm);
        }
        return dateString;
    };

    //exports
    return ContentService;
};<|MERGE_RESOLUTION|>--- conflicted
+++ resolved
@@ -74,10 +74,6 @@
      * @param {Function} cb Callback function
      */
     ContentService.prototype.getSettings = function(cb){
-<<<<<<< HEAD
-        var self = this;
-        self.settingService.get(CONTENT_SETTINGS_REF, function(err, settings){
-=======
         this.get(cb);
     };
     
@@ -88,8 +84,7 @@
      * @param {Function} cb Callback function
      */
     ContentService.prototype.get = function(cb) {
-        pb.settings.get(CONTENT_SETTINGS_REF, function(err, settings){
->>>>>>> bdb654b1
+        this.settingService.get(CONTENT_SETTINGS_REF, function(err, settings){
             if (settings) {
                 return cb(err, settings);
             }
