// A grouping of all require calls
require('./include/requirements');

<<<<<<< HEAD
//setup database connection to core database
dbmanager.getDB(MONGO_DATABASE).then(function(result){
	if (typeof result !== 'Error') {
		console.log('Established connection to DB: ' + result.databaseName);
		mongoDB = result;
	}
	else {
		throw err;
	}
});

var server = http.createServer(function(request, response)
{
    // /include/router.js
    var route = new Route(request, response);
    
    if(request.headers.cookie)
    {
        var parsedCookies = {};
        var cookieParameters = request.headers.cookie.split(';');
        for(var i = 0; i < cookieParameters.length; i++)
        {
            var cookieParameter = cookieParameters[i].split('=');
            parsedCookies[cookieParameter[0]] = cookieParameter[1];
        }
        request.headers['parsed_cookies'] = parsedCookies;
    }
    
    request.on('data', function(chunk)
    {
        if(typeof request.headers['post'] == 'undefined')
        {
            request.headers['post'] = '';
        }
        request.headers['post'] += chunk;
    });
});
server.listen(SITE_PORT, SITE_IP);

console.log(SITE_NAME + ' running on ' + SITE_ROOT);

//shutdown hook
process.on('SIGINT', function () {
	console.log('Shutting down...');
  	dbmanager.shutdown();
});
=======
/**
 * To be called when the configuration is loaded.  The function is responsible 
 * for triggered the startup of the HTTP connection listener as well as start a 
 * connection pool to the core DB.
 */
var onConfigurationLoad = function(){
	
	//start core db
	//TODO fill this in when branch DAO_WRAPPER is merged
	
	//start server
	initServer();
};

/**
 * Initializes the server
 */
var server;
function initServer(){
	console.log('Starting server...');
	server = http.createServer(function(request, response){

	    // /include/router.js
	    var route = new Route(request, response);
	    
	    if(request.headers.cookie)
	    {
	        var parsedCookies = {};
	        var cookieParameters = request.headers.cookie.split(';');
	        for(var i = 0; i < cookieParameters.length; i++)
	        {
	            var cookieParameter = cookieParameters[i].split('=');
	            parsedCookies[cookieParameter[0]] = cookieParameter[1];
	        }
	        request.headers['parsed_cookies'] = parsedCookies;
	    }
	    
	    if(request.headers['content-type'])
	    {
	        if(request.headers['content-type'].indexOf('multipart/form-data') > -1)
	        {
	            return;
	        }
	    }
	    
	    request.on('data', function(chunk)
	    {
	        if(typeof request.headers['post'] == 'undefined')
	        {
	            request.headers['post'] = '';
	        }
	        request.headers['post'] += chunk;
	    });
	});
	
	server.listen(SITE_PORT, SITE_IP);
	console.log(SITE_NAME + ' running on ' + SITE_ROOT);
}

//start up sequence
//1. Load Requirements
//2. Load configuration
//3. Start connection to core DB
//4. Start HTTP Server
loadConfiguration(onConfigurationLoad);
>>>>>>> 3d989b7c
<|MERGE_RESOLUTION|>--- conflicted
+++ resolved
@@ -1,54 +1,6 @@
 // A grouping of all require calls
 require('./include/requirements');
 
-<<<<<<< HEAD
-//setup database connection to core database
-dbmanager.getDB(MONGO_DATABASE).then(function(result){
-	if (typeof result !== 'Error') {
-		console.log('Established connection to DB: ' + result.databaseName);
-		mongoDB = result;
-	}
-	else {
-		throw err;
-	}
-});
-
-var server = http.createServer(function(request, response)
-{
-    // /include/router.js
-    var route = new Route(request, response);
-    
-    if(request.headers.cookie)
-    {
-        var parsedCookies = {};
-        var cookieParameters = request.headers.cookie.split(';');
-        for(var i = 0; i < cookieParameters.length; i++)
-        {
-            var cookieParameter = cookieParameters[i].split('=');
-            parsedCookies[cookieParameter[0]] = cookieParameter[1];
-        }
-        request.headers['parsed_cookies'] = parsedCookies;
-    }
-    
-    request.on('data', function(chunk)
-    {
-        if(typeof request.headers['post'] == 'undefined')
-        {
-            request.headers['post'] = '';
-        }
-        request.headers['post'] += chunk;
-    });
-});
-server.listen(SITE_PORT, SITE_IP);
-
-console.log(SITE_NAME + ' running on ' + SITE_ROOT);
-
-//shutdown hook
-process.on('SIGINT', function () {
-	console.log('Shutting down...');
-  	dbmanager.shutdown();
-});
-=======
 /**
  * To be called when the configuration is loaded.  The function is responsible 
  * for triggered the startup of the HTTP connection listener as well as start a 
@@ -57,11 +9,30 @@
 var onConfigurationLoad = function(){
 	
 	//start core db
-	//TODO fill this in when branch DAO_WRAPPER is merged
+	initDBConnections();
 	
 	//start server
 	initServer();
+	
+	//set event listeners
+	registerSystemForEvents();
 };
+
+/**
+ * Attempts to initialize a connection pool to the core database
+ */
+function initDBConnections(){
+	//setup database connection to core database
+	dbmanager.getDB(MONGO_DATABASE).then(function(result){
+		if (typeof result !== 'Error') {
+			console.log('Established connection to DB: ' + result.databaseName);
+			mongoDB = result;
+		}
+		else {
+			throw err;
+		}
+	});
+}
 
 /**
  * Initializes the server
@@ -108,10 +79,23 @@
 	console.log(SITE_NAME + ' running on ' + SITE_ROOT);
 }
 
+/**
+ * Registers for process level events
+ */
+function registerSystemForEvents(){
+	
+	//shutdown hook
+	process.openStdin();
+	process.on('SIGINT', function () {
+		console.log('Shutting down...');
+	  	dbmanager.shutdown();
+	});
+}
+
 //start up sequence
 //1. Load Requirements
 //2. Load configuration
 //3. Start connection to core DB
 //4. Start HTTP Server
+//5. Register for system events
 loadConfiguration(onConfigurationLoad);
->>>>>>> 3d989b7c
