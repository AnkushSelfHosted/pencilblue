<div id="layout_editor" style="">
    <div id="layout_controls" class="well well-sm" style="margin-bottom: 0">
        <div class="btn-toolbar" role="toolbar">
            <div class="btn-group">
                <button id="format_type_button" type="button" class="btn btn-default" onclick="formatBlock('div', '^loc_NORMAL_TEXT^')">^loc_NORMAL_TEXT^</button>
                <button type="button" class="btn btn-default dropdown-toggle" data-toggle="dropdown">
                    <span class="caret"></span>
                </button>
                <ul class="dropdown-menu" id="format_type_dropdown" role="menu">
                    <li><a href="javascript:formatBlock('div', '^loc_NORMAL_TEXT^')">^loc_NORMAL_TEXT^</a></li>
                    <li><a href="javascript:formatBlock('blockquote', '^loc_QUOTE^')"><blockquote style="margin: 0">^loc_QUOTE^</blockquote></a></li>
                    <li><a href="javascript:formatBlock('h1', '^loc_HEADING_1^')"><h1 style="margin: 0">^loc_HEADING_1^</h1></a></li>
                    <li><a href="javascript:formatBlock('h2', '^loc_HEADING_2^')"><h2 style="margin: 0">^loc_HEADING_2^</h2></a></li>
                    <li><a href="javascript:formatBlock('h3', '^loc_HEADING_3^')"><h3 style="margin: 0">^loc_HEADING_3^</h3></a></li>
                    <li><a href="javascript:formatBlock('h4', '^loc_HEADING_4^')"><h4 style="margin: 0">^loc_HEADING_4^</h4></a></li>
                    <li><a href="javascript:formatBlock('h5', '^loc_HEADING_5^')"><h5 style="margin: 0">^loc_HEADING_5^</h5></a></li>
                    <li><a href="javascript:formatBlock('h6', '^loc_HEADING_6^')"><h6 style="margin: 0">^loc_HEADING_6^</h6></a></li>
                </ul>
            </div>
            <div id="text_format_group" class="btn-group">
                <button type="button" class="btn btn-default" onclick="layoutFormat('bold')" data-format-type="bold"><i class="fa fa-bold"></i></button>
                <button type="button" class="btn btn-default" onclick="layoutFormat('italic')" data-format-type="italic"><i class="fa fa-italic"></i></button>
                <button type="button" class="btn btn-default" onclick="layoutFormat('underline')" data-format-type="underline"><i class="fa fa-underline"></i></button>
                <button type="button" class="btn btn-default" onclick="layoutFormat('strikeThrough')" data-format-type="strikethrough"><i class="fa fa-strikethrough"></i></button>
                <button id="clear_button" type="button" class="btn btn-default" onclick="clearAllLayoutStyles()"><i class="fa fa-ban"></i></button>
            </div>
            <div class="btn-group" id="justify_group" data-toggle="buttons">
                <button type="button" class="btn btn-default" onclick="layoutFormat('justifyleft')" data-format-type="justifyleft"><i class="fa fa-align-left"></i></button>
                <button type="button" class="btn btn-default" onclick="layoutFormat('justifycenter')" data-format-type="justifycenter"><i class="fa fa-align-center"></i></button>
                <button type="button" class="btn btn-default" onclick="layoutFormat('justifyright')" data-format-type="justifyright"><i class="fa fa-align-right"></i></button>
                <button type="button" class="btn btn-default" onclick="layoutFormat('justifyfull')" data-format-type="justifyfull"><i class="fa fa-align-justify"></i></button>
            </div>
<<<<<<< HEAD
            <div class="btn-group" data-toggle="buttons">
                <button type="button" class="btn btn-default"><i class="fa fa-align-left"></i></button>
                <button type="button" class="btn btn-default"><i class="fa fa-align-center"></i></button>
                <button type="button" class="btn btn-default"><i class="fa fa-align-right"></i></button>
                <button type="button" class="btn btn-default"><i class="fa fa-align-justify"></i></button>
=======
            <div class="btn-group" id="layout_list_group">
                <button type="button" class="btn btn-default" onclick="layoutFormat('insertorderedlist')" data-format-type="insertorderedlist"><i class="fa fa-list-ol"></i></button>
                <button type="button" class="btn btn-default" onclick="layoutFormat('insertunorderedlist')" data-format-type="insertunorderedlist"><i class="fa fa-list-ul"></i></button>
>>>>>>> 760262fe
            </div>
            <div class="btn-group">
                <button type="button" class="btn btn-default" onclick="showContentLayoutModal('add_layout_link')"><i class="fa fa-link"></i></button>
                <button type="button" class="btn btn-default" onclick="showContentLayoutModal('add_layout_media')"><i class="fa fa-picture-o"></i></button>
            </div>
            <div class="btn-group">
                <button type="button" class="btn btn-default" data-toggle="button" onclick="toggleLayoutFullscreen()"><i class="fa fa-arrows-alt"></i></button>
                <button type="button" class="btn btn-default" data-toggle="button" onclick="toggleCodeView()"><i class="fa fa-code"></i></button>
            </div>
        </div>
    </div>
    <div id="layout_content" class="form-control" onmouseup="onLayoutEditableChanged()">
        <div id="layout_editable" onkeyup="onLayoutEditableChanged()" contenteditable></div>
        <textarea id="layout_code" style="display: none" onkeyup="onLayoutCodeChanged()"></textarea>
    </div>
</div>
<div class="modal fade" id="content_layout_modal">
    <div class="modal-dialog">
        <div class="modal-content">
            <div class="modal-header">
                <span class="add_layout_link">^loc_ADD_LINK^</span>
                <span class="add_layout_media">^loc_ADD_MEDIA^</span>
            </div>
            <div class="modal-body">
                <span class="add_layout_link">
                    <div class="form-group">
                        <label>^loc_LINK_URL^</label>
                        <input type="text" id="layout_link_url" name="layout_link_url" class="form-control"></input>
                    </div>
                    <div class="checkbox">
                        <label>
                            <input type="checkbox" id="link_in_tab">^loc_LINK_IN_TAB^
                        </label>
                    </div>
                    <button type="button" class="btn btn-default" data-dismiss="modal">
                        <i class="fa fa-ban"></i>&nbsp;^loc_CANCEL^
                    </button>
                    <button id="add_link_button" type="button" class="btn btn-success" onclick="window.open($('#layout_link_url').val(), '_blank')">
                        <i class="fa fa-eye"></i>&nbsp;^loc_TEST_LINK^
                    </button>
                    <button id="add_link_button" type="button" class="btn btn-primary" onclick="addLayoutLink()">
                        <i class="fa fa-plus"></i>&nbsp;^loc_INSERT_LINK^
                    </button>
                </span>
                <span class="add_layout_media">
                    <label>^loc_SELECT_MEDIA^</label>
                    <div id="layout_media_options"></div>
                    <button type="button" class="btn btn-default" data-dismiss="modal">
                        <i class="fa fa-ban"></i>&nbsp;^loc_CANCEL^
                    </button>
                    <button id="add_link_button" type="button" class="btn btn-primary" onclick="addLayoutMedia()">
                        <i class="fa fa-plus"></i>&nbsp;^loc_INSERT_MEDIA^
                    </button>
                </span>
            </div>
        </div>
    </div>
</div>
<script type="text/javascript" src="^site_root^/js/admin/elements/content_layout.js"></script><|MERGE_RESOLUTION|>--- conflicted
+++ resolved
@@ -30,17 +30,9 @@
                 <button type="button" class="btn btn-default" onclick="layoutFormat('justifyright')" data-format-type="justifyright"><i class="fa fa-align-right"></i></button>
                 <button type="button" class="btn btn-default" onclick="layoutFormat('justifyfull')" data-format-type="justifyfull"><i class="fa fa-align-justify"></i></button>
             </div>
-<<<<<<< HEAD
-            <div class="btn-group" data-toggle="buttons">
-                <button type="button" class="btn btn-default"><i class="fa fa-align-left"></i></button>
-                <button type="button" class="btn btn-default"><i class="fa fa-align-center"></i></button>
-                <button type="button" class="btn btn-default"><i class="fa fa-align-right"></i></button>
-                <button type="button" class="btn btn-default"><i class="fa fa-align-justify"></i></button>
-=======
             <div class="btn-group" id="layout_list_group">
                 <button type="button" class="btn btn-default" onclick="layoutFormat('insertorderedlist')" data-format-type="insertorderedlist"><i class="fa fa-list-ol"></i></button>
                 <button type="button" class="btn btn-default" onclick="layoutFormat('insertunorderedlist')" data-format-type="insertunorderedlist"><i class="fa fa-list-ul"></i></button>
->>>>>>> 760262fe
             </div>
             <div class="btn-group">
                 <button type="button" class="btn btn-default" onclick="showContentLayoutModal('add_layout_link')"><i class="fa fa-link"></i></button>
